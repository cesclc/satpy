#!/usr/bin/env python
# -*- coding: utf-8 -*-
# Copyright (c) 2017-2019 Satpy developers
#
# This file is part of satpy.
#
# satpy is free software: you can redistribute it and/or modify it under the
# terms of the GNU General Public License as published by the Free Software
# Foundation, either version 3 of the License, or (at your option) any later
# version.
#
# satpy is distributed in the hope that it will be useful, but WITHOUT ANY
# WARRANTY; without even the implied warranty of MERCHANTABILITY or FITNESS FOR
# A PARTICULAR PURPOSE.  See the GNU General Public License for more details.
#
# You should have received a copy of the GNU General Public License along with
# satpy.  If not, see <http://www.gnu.org/licenses/>.

"""Interface to MTG-FCI L1c NetCDF files.

This module defines the :class:`FCIL1cNCFileHandler` file handler, to
be used for reading Meteosat Third Generation (MTG) Flexible Combined
Imager (FCI) Level-1c data.  FCI flies
on the MTG Imager (MTG-I) series of satellites, with the first satellite (MTG-I1)
launched on the 13th of December 2022.
For more information about FCI, see `EUMETSAT`_.

To download data to be used with this reader, see `MTG data store guide`_.
For the Product User Guide (PUG) of the FCI L1c data, see `PUG`_.

.. note::

    This reader currently supports Full Disk High Spectral Resolution Imagery
    (FDHSI), High Spatial Resolution Fast Imagery (HRFI) data in full-disc ("FD") or in RSS ("Q4") scanning mode.
    In addition, it also supports the L1C format for the African dissemination ("AF"), where each file
    contains the masked full-dic of a single channel see `AF PUG`_.
    Experimental support for special scans, e.g. with coverage "xx", is also given.

    This reader supports data from both IDPF-I and IQT-I processing facilities.


.. note::

    If the user provides a list of both FDHSI and HRFI files from the same repeat cycle to the Satpy ``Scene``,
    Satpy will automatically read the channels from the source with the finest resolution,
    i.e. from the HRFI files for the vis_06, nir_22, ir_38, and ir_105 channels.
    If needed, the desired resolution can be explicitly requested using e.g.:
    ``scn.load(['vis_06'], resolution=1000)``.


Geolocation is based on information from the data files.  It uses:

    * From the shape of the data variable ``data/<channel>/measured/effective_radiance``,
      start and end line columns of current swath.
    * From the data variable ``data/<channel>/measured/x``, the x-coordinates
      for the grid, in radians (azimuth angle positive towards West).
    * From the data variable ``data/<channel>/measured/y``, the y-coordinates
      for the grid, in radians (elevation angle positive towards North).
    * From the attribute ``semi_major_axis`` on the data variable
      ``data/mtg_geos_projection``, the Earth equatorial radius
    * From the attribute ``inverse_flattening`` on the same data variable, the
      (inverse) flattening of the ellipsoid
    * From the attribute ``perspective_point_height`` on the same data
      variable, the geostationary altitude in the normalised geostationary
      projection
    * From the attribute ``longitude_of_projection_origin`` on the same
      data variable, the longitude of the projection origin
    * From the attribute ``sweep_angle_axis`` on the same, the sweep angle
      axis, see https://proj.org/operations/projections/geos.html

From the pixel centre angles in radians and the geostationary altitude, the
extremities of the lower left and upper right corners are calculated in units
of arc length in m.  This extent along with the number of columns and rows, the
sweep angle axis, and a dictionary with equatorial radius, polar radius,
geostationary altitude, and longitude of projection origin, are passed on to
``pyresample.geometry.AreaDefinition``, which then uses proj4 for the actual
geolocation calculations.


The reading routine supports channel data in counts, radiances, and (depending
on channel) brightness temperatures or reflectances. The brightness temperature and reflectance calculation is based on
the formulas indicated in `PUG`_.
Radiance datasets are returned in units of radiance per unit wavenumber (mW m-2 sr-1 (cm-1)-1). Radiances can be
converted to units of radiance per unit wavelength (W m-2 um-1 sr-1) by multiplying with the
`radiance_unit_conversion_coefficient` dataset attribute.

For each channel, it also supports a number of auxiliary datasets, such as the pixel quality,
the index map and the related geometric and acquisition parameters: time,
subsatellite latitude, subsatellite longitude, platform altitude, subsolar latitude, subsolar longitude,
earth-sun distance, sun-satellite distance,  swath number, and swath direction.

All auxiliary data can be obtained by prepending the channel name such as
``"vis_04_pixel_quality"``.

.. warning::
    The API for the direct reading of pixel quality is temporary and likely to
    change.  Currently, for each channel, the pixel quality is available by
    ``<chan>_pixel_quality``.  In the future, they will likely all be called
    ``pixel_quality`` and disambiguated by a to-be-decided property in the
    `DataID`.

.. note::

    For reading compressed data, a decompression library is
    needed. Either install the FCIDECOMP library (see `PUG`_), or the
    ``hdf5plugin`` package with::

        pip install hdf5plugin

    or::

        conda install hdf5plugin -c conda-forge

    If you use ``hdf5plugin``, make sure to add the line ``import hdf5plugin``
    at the top of your script.

.. _AF PUG: https://user.eumetsat.int/resources/user-guides/mtg-africa-data-service-guide  # noqa: E501
.. _PUG: https://user.eumetsat.int/resources/user-guides/mtg-fci-level-1c-data-guide  # noqa: E501
.. _EUMETSAT: https://user.eumetsat.int/resources/user-guides/mtg-fci-level-1c-data-guide  # noqa: E501
.. _MTG data store guide: https://user.eumetsat.int/resources/user-guides/data-store-mtg-data-access-guide  # noqa: E501
"""

from __future__ import absolute_import, division, print_function, unicode_literals

import datetime as dt
import logging
from functools import cached_property

import dask.array as da
import numpy as np
import xarray as xr
from netCDF4 import default_fillvals
from pyorbital.astronomy import sun_earth_distance_correction
from pyresample import geometry

import satpy
from satpy.readers._geos_area import get_geos_area_naming
from satpy.readers.eum_base import get_service_mode
from satpy.readers.fci_base import platform_name_translate

from .fci_base import platform_name_translate
from .netcdf_utils import NetCDF4FsspecFileHandler

logger = logging.getLogger(__name__)

# dict containing all available auxiliary data parameters to be read using the index map. Keys are the
# parameter name and values are the paths to the variable inside the netcdf
AUX_DATA = {
    "subsatellite_latitude": "state/platform/subsatellite_latitude",
    "subsatellite_longitude": "state/platform/subsatellite_longitude",
    "platform_altitude": "state/platform/platform_altitude",
    "subsolar_latitude": "state/celestial/subsolar_latitude",
    "subsolar_longitude": "state/celestial/subsolar_longitude",
    "earth_sun_distance": "state/celestial/earth_sun_distance",
    "sun_satellite_distance": "state/celestial/sun_satellite_distance",
    "time": "time",
    "swath_number": "data/swath_number",
    "swath_direction": "data/swath_direction",
}

HIGH_RES_GRID_INFO = {"fci_l1c_hrfi": {"grid_type": "500m",
                                       "grid_width": 22272},
                      "fci_l1c_fdhsi": {"grid_type": "1km",
                                        "grid_width": 11136},
                      }
LOW_RES_GRID_INFO = {"fci_l1c_hrfi": {"grid_type": "1km",
                                      "grid_width": 11136},
                     "fci_l1c_fdhsi": {"grid_type": "2km",
                                       "grid_width": 5568},
                     }


def _get_aux_data_name_from_dsname(dsname):
    aux_data_name = [key for key in AUX_DATA.keys() if key in dsname]
    if len(aux_data_name) > 0:
        return aux_data_name[0]

    return None


def _get_channel_name_from_dsname(dsname):
    # FIXME: replace by .removesuffix after we drop support for Python < 3.9
    if dsname.endswith("_pixel_quality"):
        channel_name = dsname[:-len("_pixel_quality")]
    elif dsname.endswith("_index_map"):
        channel_name = dsname[:-len("_index_map")]
    elif _get_aux_data_name_from_dsname(dsname) is not None:
        channel_name = dsname[:-len(_get_aux_data_name_from_dsname(dsname)) - 1]
    else:
        channel_name = dsname

    return channel_name


class FCIL1cNCFileHandler(NetCDF4FsspecFileHandler):
    """Class implementing the MTG FCI L1c Filehandler.

    This class implements the Meteosat Third Generation (MTG) Flexible
    Combined Imager (FCI) Level-1c NetCDF reader.
    It is designed to be used through the :class:`~satpy.Scene`
    class using the :mod:`~satpy.Scene.load` method with the reader
    ``"fci_l1c_nc"``.

    """
<<<<<<< HEAD

=======
>>>>>>> 473f3e02
    def __init__(self, filename, filename_info, filetype_info,
                 clip_negative_radiances=None, **kwargs):
        """Initialize file handler."""
        super().__init__(filename, filename_info,
                         filetype_info,
                         cache_var_size=0,
                         cache_handle=True)
        logger.debug("Reading: {}".format(self.filename))
        logger.debug("Start: {}".format(self.start_time))
        logger.debug("End: {}".format(self.end_time))

        if self.filename_info["coverage"] == "Q4":
            # change the chunk number so that padding gets activated correctly for Q4, which corresponds to the upper
            # quarter of the disc
            self.filename_info["count_in_repeat_cycle"] += 28

        if self.filename_info["coverage"] == "AF":
            # change number of chunk from 0 to 1 so that the padding is not activated (chunk 1 is present and only 1
            # chunk is expected), as the African dissemination products come in one file per full disk.
            self.filename_info["count_in_repeat_cycle"] = 1

        if self.filename_info["coverage"] == "xx":
            # add one to the chunk numbering to activate the padding mechanism for special scans (expected to have less
            # than 40 chunks, but still starting with 1)
            self.filename_info["count_in_repeat_cycle"] += 1

        if self.filename_info["facility_or_tool"] == "IQTI":
            self.is_iqt = True
        else:
            self.is_iqt = False

        if clip_negative_radiances is None:
            clip_negative_radiances = satpy.config.get("readers.clip_negative_radiances")
        self.clip_negative_radiances = clip_negative_radiances
        self._cache = {}

    @property
    def rc_period_min(self):
        """Get nominal repeat cycle duration."""
        if "Q4" in self.filename_info["coverage"]:
            return 2.5
        elif self.filename_info["coverage"] in ["FD", "AF"]:
            return 10
        else:
            logger.debug(f"Coverage \"{self.filename_info['coverage']}\" not recognised. "
                         f"Using observation times for nominal times.")
            return None


    @property
    def nominal_start_time(self):
        """Get nominal start time."""
        if self.rc_period_min is None:
            return self.filename_info["start_time"]
        else:
            rc_date = self.observation_start_time.replace(hour=0, minute=0, second=0, microsecond=0)
            return rc_date + dt.timedelta(
                minutes=(self.filename_info["repeat_cycle_in_day"] - 1) * self.rc_period_min)

    @property
    def nominal_end_time(self):
        """Get nominal end time."""
        if self.rc_period_min is None:
            return self.filename_info["end_time"]
        else:
            return self.nominal_start_time + dt.timedelta(minutes=self.rc_period_min)

    @property
    def observation_start_time(self):
        """Get observation start time."""
        return self.filename_info["start_time"]

    @property
    def observation_end_time(self):
        """Get observation end time."""
        return self.filename_info["end_time"]

    @property
    def start_time(self):
        """Get start time."""
        return self.nominal_start_time

    @property
    def end_time(self):
        """Get end time."""
        return self.nominal_end_time

    def get_channel_measured_group_path(self, channel):
        """Get the channel's measured group path."""
        if self.filetype_info["file_type"] == "fci_l1c_hrfi":
            channel += "_hr"
        measured_group_path = "data/{}/measured".format(channel)

        return measured_group_path

    def get_segment_position_info(self):
        """Get information about the size and the position of the segment inside the final image array.

        As the final array is composed by stacking segments vertically, the position of a segment
        inside the array is defined by the numbers of the start (lowest) and end (highest) row of the segment.
        The row numbering is assumed to start with 1.
        This info is used in the GEOVariableSegmentYAMLReader to compute optimal segment sizes for missing segments.

        Note: in the FCI terminology, a segment is actually called "chunk". To avoid confusion with the dask concept
        of chunk, and to be consistent with SEVIRI, we opt to use the word segment.

        Note: This function is not used for the African data as it contains only one segment.
        """
        file_type = self.filetype_info["file_type"]
        vis_06_measured_path = self.get_channel_measured_group_path("vis_06")
        ir_105_measured_path = self.get_channel_measured_group_path("ir_105")
        segment_position_info = {
            HIGH_RES_GRID_INFO[file_type]["grid_type"]: {
                "start_position_row": self.get_and_cache_npxr(vis_06_measured_path + "/start_position_row").item(),
                "end_position_row": self.get_and_cache_npxr(vis_06_measured_path + "/end_position_row").item(),
                "segment_height": self.get_and_cache_npxr(vis_06_measured_path + "/end_position_row").item() -
                                  self.get_and_cache_npxr(vis_06_measured_path + "/start_position_row").item() + 1,
                "grid_width": HIGH_RES_GRID_INFO[file_type]["grid_width"]
            },
            LOW_RES_GRID_INFO[file_type]["grid_type"]: {
                "start_position_row": self.get_and_cache_npxr(ir_105_measured_path + "/start_position_row").item(),
                "end_position_row": self.get_and_cache_npxr(ir_105_measured_path + "/end_position_row").item(),
                "segment_height": self.get_and_cache_npxr(ir_105_measured_path + "/end_position_row").item() -
                                  self.get_and_cache_npxr(ir_105_measured_path + "/start_position_row").item() + 1,
                "grid_width": LOW_RES_GRID_INFO[file_type]["grid_width"]
            }
        }
        return segment_position_info

    def get_dataset(self, key, info=None):
        """Load a dataset."""
        logger.debug("Reading {} from {}".format(key["name"], self.filename))
        if "pixel_quality" in key["name"]:
            return self._get_dataset_quality(key["name"])
        elif "index_map" in key["name"]:
            return self._get_dataset_index_map(key["name"])
        elif _get_aux_data_name_from_dsname(key["name"]) is not None:
            return self._get_dataset_aux_data(key["name"])
        elif any(lb in key["name"] for lb in {"vis_", "ir_", "nir_", "wv_"}):
            return self._get_dataset_measurand(key, info=info)
        else:
            raise ValueError("Unknown dataset key, not a channel, quality or auxiliary data: "
                             f"{key['name']:s}")

    def _get_dataset_measurand(self, key, info=None):
        """Load dataset corresponding to channel measurement.

        Load a dataset when the key refers to a measurand, whether uncalibrated
        (counts) or calibrated in terms of brightness temperature, radiance, or
        reflectance.
        """
        # Get the dataset
        # Get metadata for given dataset
        measured = self.get_channel_measured_group_path(key["name"])
        data = self[measured + "/effective_radiance"]

        attrs = dict(data.attrs).copy()
        info = info.copy()
        data = _ensure_dataarray(data)

        fv = attrs.pop(
            "FillValue",
            default_fillvals.get(data.dtype.str[1:], np.float32(np.nan)))
        vr = attrs.get("valid_range", [np.float32(-np.inf), np.float32(np.inf)])
        if key["calibration"] == "counts":
            attrs["_FillValue"] = fv
            nfv = data.dtype.type(fv)
        else:
            nfv = np.float32(np.nan)
        data = data.where((data >= vr[0]) & (data <= vr[1]), nfv)

        res = self.calibrate(data, key)

        # pre-calibration units no longer apply
        attrs.pop("units")

        # For each channel, the effective_radiance contains in the
        # "ancillary_variables" attribute the value "pixel_quality".  In
        # FileYAMLReader._load_ancillary_variables, satpy will try to load
        # "pixel_quality" but is lacking the context from what group to load
        # it: in the FCI format, each channel group (data/<channel>/measured) has
        # its own data variable 'pixel_quality'.
        # Until we can have multiple pixel_quality variables defined (for
        # example, with https://github.com/pytroll/satpy/pull/1088), rewrite
        # the ancillary variable to include the channel. See also
        # https://github.com/pytroll/satpy/issues/1171.
        if "pixel_quality" in attrs["ancillary_variables"]:
            attrs["ancillary_variables"] = attrs["ancillary_variables"].replace(
                "pixel_quality", key["name"] + "_pixel_quality")
        else:
            raise ValueError(
                "Unexpected value for attribute ancillary_variables, "
                "which the FCI file handler intends to rewrite (see "
                "https://github.com/pytroll/satpy/issues/1171 for why). "
                f"Expected 'pixel_quality', got {attrs['ancillary_variables']:s}")

        res.attrs.update(key.to_dict())
        res.attrs.update(info)
        res.attrs.update(attrs)

        res.attrs["platform_name"] = platform_name_translate.get(
            self["attr/platform"], self["attr/platform"])

        # remove unpacking parameters for calibrated data
        if key["calibration"] in ["brightness_temperature", "reflectance", "radiance"]:
            res.attrs.pop("add_offset")
            res.attrs.pop("warm_add_offset")
            res.attrs.pop("scale_factor")
            res.attrs.pop("warm_scale_factor")
            res.attrs.pop("valid_range")

        # remove attributes from original file which don't apply anymore
        res.attrs.pop("long_name")
        # Add time_parameter attributes
        res.attrs["time_parameters"] = {
            "nominal_start_time": self.nominal_start_time,
            "nominal_end_time": self.nominal_end_time,
            "observation_start_time": self.observation_start_time,
            "observation_end_time": self.observation_end_time,
        }
        res.attrs.update(self.orbital_param)

        return res

    def get_iqt_parameters_lon_lat_alt(self):
        """Compute the orbital parameters for IQT data.

        Compute satellite_actual_longitude, satellite_actual_latitude, satellite_actual_altitude.
        """
        actual_subsat_lon = float(self.get_and_cache_npxr("data/mtg_geos_projection/attr/"
                                                          "longitude_of_projection_origin"))
        actual_subsat_lat = 0.0
        actual_sat_alt = float(self.get_and_cache_npxr("data/mtg_geos_projection/attr/perspective_point_height"))
        logger.info("For IQT data, the following parameter is hardcoded:"
                    f" satellite_actual_latitude = {actual_subsat_lat}. "
                    "The following parameters are taken from the projection dictionary: "
                    f"satellite_actual_longitude = {actual_subsat_lon}, "
                    f"satellite_actual_altitude = {actual_sat_alt}")
        return actual_subsat_lon, actual_subsat_lat, actual_sat_alt

    def get_parameters_lon_lat_alt(self):
        """Compute the orbital parameters.

        Compute satellite_actual_longitude, satellite_actual_latitude, satellite_actual_altitude.
        """
        actual_subsat_lon = float(np.nanmean(self._get_aux_data_lut_vector("subsatellite_longitude")))
        actual_subsat_lat = float(np.nanmean(self._get_aux_data_lut_vector("subsatellite_latitude")))
        actual_sat_alt = float(np.nanmean(self._get_aux_data_lut_vector("platform_altitude")))
        return actual_subsat_lon, actual_subsat_lat, actual_sat_alt

    @cached_property
    def orbital_param(self):
        """Compute the orbital parameters for the current segment."""
        if self.is_iqt:
            actual_subsat_lon, actual_subsat_lat, actual_sat_alt = self.get_iqt_parameters_lon_lat_alt()
        else:
            actual_subsat_lon, actual_subsat_lat, actual_sat_alt = self.get_parameters_lon_lat_alt()
        # The "try" is a temporary part of the code as long as the AF data are not fixed
        try:
            nominal_and_proj_subsat_lon = float(
                self.get_and_cache_npxr("data/mtg_geos_projection/attr/longitude_of_projection_origin"))
        except ValueError:
            nominal_and_proj_subsat_lon = 0.0
        nominal_and_proj_subsat_lat = 0.0
        nominal_and_proj_sat_alt = float(
            self.get_and_cache_npxr("data/mtg_geos_projection/attr/perspective_point_height"))

        orb_param_dict = {
            "orbital_parameters": {
                "satellite_actual_longitude": actual_subsat_lon,
                "satellite_actual_latitude": actual_subsat_lat,
                "satellite_actual_altitude": actual_sat_alt,
                "satellite_nominal_longitude": nominal_and_proj_subsat_lon,
                "satellite_nominal_latitude": nominal_and_proj_subsat_lat,
                "satellite_nominal_altitude": nominal_and_proj_sat_alt,
                "projection_longitude": nominal_and_proj_subsat_lon,
                "projection_latitude": nominal_and_proj_subsat_lat,
                "projection_altitude": nominal_and_proj_sat_alt,
            }}

        return orb_param_dict

    def _get_dataset_quality(self, dsname):
        """Load a quality field for an FCI channel."""
        grp_path = self.get_channel_measured_group_path(_get_channel_name_from_dsname(dsname))
        dv_path = grp_path + "/pixel_quality"
        data = self[dv_path]
        return data

    def _get_dataset_index_map(self, dsname):
        """Load the index map for an FCI channel."""
        grp_path = self.get_channel_measured_group_path(_get_channel_name_from_dsname(dsname))
        dv_path = grp_path + "/index_map"
        data = self[dv_path]

        data = data.where(data != data.attrs.get("_FillValue", 65535))
        return data

    def _get_aux_data_lut_vector(self, aux_data_name):
        """Load the lut vector of an auxiliary variable."""
        lut = self.get_and_cache_npxr(AUX_DATA[aux_data_name])
        lut = _ensure_dataarray(lut)
        fv = default_fillvals.get(lut.dtype.str[1:], np.nan)
        lut = lut.where(lut != fv)

        return lut

    @staticmethod
    def _getitem(block, lut):
        return lut[block.astype("uint16")]

    def _get_dataset_aux_data(self, dsname):
        """Get the auxiliary data arrays using the index map."""
        # get index map
        index_map = self._get_dataset_index_map(_get_channel_name_from_dsname(dsname))
        # subtract minimum of index variable (index_offset)
        index_map -= np.min(self.get_and_cache_npxr("index"))

        # get lut values from 1-d vector variable
        lut = self._get_aux_data_lut_vector(_get_aux_data_name_from_dsname(dsname))
        # assign lut values based on index map indices
        aux = index_map.data.map_blocks(self._getitem, lut.data, dtype=lut.data.dtype)
        aux = xr.DataArray(aux, dims=index_map.dims, attrs=index_map.attrs, coords=index_map.coords)

        # filter out out-of-disk values
        aux = aux.where(index_map >= 0)

        return aux

    def calc_area_extent(self, key):
        """Calculate area extent for a dataset."""
        # if a user requests a pixel quality or index map before the channel data, the
        # yaml-reader will ask the area extent of the pixel quality/index map field,
        # which will ultimately end up here
        channel_name = _get_channel_name_from_dsname(key["name"])
        # Get metadata for given dataset
        measured = self.get_channel_measured_group_path(channel_name)
        # Get start/end line and column of loaded swath.
        nlines, ncols = self[measured + "/effective_radiance/shape"]

        logger.debug("Channel {} resolution: {}".format(channel_name, ncols))
        logger.debug("Row/Cols: {} / {}".format(nlines, ncols))

        # Calculate full globe line extent
        h = float(self.get_and_cache_npxr("data/mtg_geos_projection/attr/perspective_point_height"))

        extents = {}
        for coord in "xy":
            coord_radian = self.get_and_cache_npxr(measured + "/{:s}".format(coord))

            coord_radian_num = coord_radian[:] * coord_radian.attrs["scale_factor"] + coord_radian.attrs["add_offset"]

            # FCI defines pixels by centroids (see PUG), while pyresample
            # defines corners as lower left corner of lower left pixel, upper right corner of upper right pixel
            # (see https://pyresample.readthedocs.io/en/latest/geo_def.html).
            # Therefore, half a pixel (i.e. half scale factor) needs to be added in each direction.

            # The grid origin is in the South-West corner.
            # Note that the azimuth angle (x) is defined as positive towards West (see PUG - Level 1c Reference Grid)
            # The elevation angle (y) is defined as positive towards North as per usual convention. Therefore:
            # The values of x go from positive (West) to negative (East) and the scale factor of x is negative.
            # The values of y go from negative (South) to positive (North) and the scale factor of y is positive.

            # South-West corner (x positive, y negative)
            first_coord_radian = coord_radian_num[0] - coord_radian.attrs["scale_factor"] / 2
            # North-East corner (x negative, y positive)
            last_coord_radian = coord_radian_num[-1] + coord_radian.attrs["scale_factor"] / 2

            # convert to arc length in m
            first_coord = first_coord_radian * h  # arc length in m
            last_coord = last_coord_radian * h

            # the .item() call is needed with the h5netcdf backend, see
            # https://github.com/pytroll/satpy/issues/972#issuecomment-558191583
            # but we need to compute it first if this is dask
            try:
                first_coord = first_coord.compute()
                last_coord = last_coord.compute()
            except AttributeError:  # not a dask.array
                pass

            extents[coord] = (first_coord.item(), last_coord.item())

        # For the final extents, take into account that the image is upside down (lower line is North), and that
        # East is defined as positive azimuth in Proj, so we need to multiply by -1 the azimuth extents.

        # lower left x: west-ward extent: first coord of x, multiplied by -1 to account for azimuth orientation
        # lower left y: north-ward extent: last coord of y
        # upper right x: east-ward extent: last coord of x, multiplied by -1 to account for azimuth orientation
        # upper right y: south-ward extent: first coord of y
        area_extent = (-extents["x"][0], extents["y"][1], -extents["x"][1], extents["y"][0])

        return area_extent, nlines, ncols

    def get_area_def(self, key):
        """Calculate on-fly area definition for a dataset in geos-projection."""
        # assumption: channels with same resolution should have same area
        # cache results to improve performance
        if key["resolution"] in self._cache:
            return self._cache[key["resolution"]]

        a = float(self.get_and_cache_npxr("data/mtg_geos_projection/attr/semi_major_axis"))
        h = float(self.get_and_cache_npxr("data/mtg_geos_projection/attr/perspective_point_height"))
        rf = float(self.get_and_cache_npxr("data/mtg_geos_projection/attr/inverse_flattening"))
        # The "try" is a temporary part of the code as long as the AF data are not modified
        try:
            lon_0 = float(self.get_and_cache_npxr("data/mtg_geos_projection/attr/longitude_of_projection_origin"))
        except ValueError:
            lon_0 = 0.0
        sweep = str(self.get_and_cache_npxr("data/mtg_geos_projection/attr/sweep_angle_axis"))

        area_extent, nlines, ncols = self.calc_area_extent(key)
        logger.debug("Calculated area extent: {}"
                     .format("".join(str(area_extent))))

        # use a (semi-major axis) and rf (reverse flattening) to define ellipsoid as recommended by EUM (see PUG)
        proj_dict = {"a": a,
                     "lon_0": lon_0,
                     "h": h,
                     "rf": rf,
                     "proj": "geos",
                     "units": "m",
                     "sweep": sweep}

        area_naming_input_dict = {"platform_name": "mtg",
                                  "instrument_name": "fci",
                                  "resolution": int(key["resolution"])
                                  }
        area_naming = get_geos_area_naming({**area_naming_input_dict,
                                            **get_service_mode("fci", lon_0)})

        area = geometry.AreaDefinition(
            area_naming["area_id"],
            area_naming["description"],
            "",
            proj_dict,
            ncols,
            nlines,
            area_extent)

        self._cache[key["resolution"]] = area
        return area

    def calibrate(self, data, key):
        """Calibrate data."""
        if key["calibration"] in ["brightness_temperature", "reflectance", "radiance"]:
            data = self.calibrate_counts_to_physical_quantity(data, key)
        elif key["calibration"] != "counts":
            logger.error(
                "Received unknown calibration key.  Expected "
                "'brightness_temperature', 'reflectance', 'radiance' or 'counts', got "
                + key["calibration"] + ".")

        return data

    def calibrate_counts_to_physical_quantity(self, data, key):
        """Calibrate counts to radiances, brightness temperatures, or reflectances."""
        # counts to radiance scaling

        data = self.calibrate_counts_to_rad(data, key)

        if key["calibration"] == "brightness_temperature":
            data = self.calibrate_rad_to_bt(data, key)
        elif key["calibration"] == "reflectance":
            data = self.calibrate_rad_to_refl(data, key)

        return data

    def calibrate_counts_to_rad(self, data, key):
        """Calibrate counts to radiances."""
        if self.clip_negative_radiances:
            data = self._clipneg(data)
        if key["name"] == "ir_38":
            data = xr.where(((2 ** 12 - 1 < data) & (data <= 2 ** 13 - 1)),
                            (data * data.attrs.get("warm_scale_factor", 1) +
                             data.attrs.get("warm_add_offset", 0)),
                            (data * data.attrs.get("scale_factor", 1) +
                             data.attrs.get("add_offset", 0))
                            )
        else:
            data = (data * data.attrs.get("scale_factor", 1) +
                    data.attrs.get("add_offset", 0))

        measured = self.get_channel_measured_group_path(key["name"])
        data.attrs.update({"radiance_unit_conversion_coefficient":
                               self.get_and_cache_npxr(measured + "/radiance_unit_conversion_coefficient")})
        return data

    @staticmethod
    def _clipneg(data):
        """Clip counts to avoid negative radiances."""
        lo = -data.attrs.get("add_offset", 0) // data.attrs.get("scale_factor", 1) + 1
        return data.where((~data.notnull())|(data>=lo), lo)

    def calibrate_rad_to_bt(self, radiance, key):
        """IR channel calibration."""
        # using the method from PUG section Converting from Effective Radiance to Brightness Temperature for IR Channels
        measured = self.get_channel_measured_group_path(key["name"])

        vc = self.get_and_cache_npxr(measured + "/radiance_to_bt_conversion_coefficient_wavenumber").astype(np.float32)

        a = self.get_and_cache_npxr(measured + "/radiance_to_bt_conversion_coefficient_a").astype(np.float32)
        b = self.get_and_cache_npxr(measured + "/radiance_to_bt_conversion_coefficient_b").astype(np.float32)

        c1 = self.get_and_cache_npxr(measured + "/radiance_to_bt_conversion_constant_c1").astype(np.float32)
        c2 = self.get_and_cache_npxr(measured + "/radiance_to_bt_conversion_constant_c2").astype(np.float32)

        for v in (vc, a, b, c1, c2):
            if v == v.attrs.get("FillValue",
                                default_fillvals.get(v.dtype.str[1:])):
                logger.error(
                    "{:s} set to fill value, cannot produce "
                    "brightness temperatures for {:s}.".format(
                        v.attrs.get("long_name",
                                    "at least one necessary coefficient"),
                        measured))
                return radiance * np.float32(np.nan)

        nom = c2 * vc
        denom = a * np.log(1 + (c1 * vc ** np.float32(3.)) / radiance)

        res = nom / denom - b / a

        return res

    def calibrate_rad_to_refl(self, radiance, key):
        """VIS channel calibration."""
        measured = self.get_channel_measured_group_path(key["name"])

        cesi = self.get_and_cache_npxr(measured + "/channel_effective_solar_irradiance").astype(np.float32)

        if cesi == cesi.attrs.get(
                "FillValue", default_fillvals.get(cesi.dtype.str[1:])):
            logger.error(
                "channel effective solar irradiance set to fill value, "
                "cannot produce reflectance for {:s}.".format(measured))
            return radiance * np.float32(np.nan)
        sun_earth_distance = self._compute_sun_earth_distance
        res = 100 * radiance * np.float32(np.pi) * np.float32(sun_earth_distance) ** np.float32(2) / cesi
        return res

    @cached_property
    def _compute_sun_earth_distance(self) -> float:
        """Compute the sun_earth_distance."""
        if self.is_iqt:
            middle_time_diff = (self.observation_end_time - self.observation_start_time) / 2
            utc_date = self.observation_start_time + middle_time_diff
            sun_earth_distance = sun_earth_distance_correction(utc_date)
            logger.info(f"The value sun_earth_distance is set to {sun_earth_distance} AU.")
        else:
            sun_earth_distance = np.nanmean(
                self._get_aux_data_lut_vector("earth_sun_distance")) / 149597870.7  # [AU]
        return sun_earth_distance


def _ensure_dataarray(arr):
    if not isinstance(arr, xr.DataArray):
        attrs = dict(arr.attrs).copy()
        arr = xr.DataArray(da.from_array(arr), dims=arr.dimensions, attrs=attrs, name=arr.name)
    return arr<|MERGE_RESOLUTION|>--- conflicted
+++ resolved
@@ -202,10 +202,6 @@
     ``"fci_l1c_nc"``.
 
     """
-<<<<<<< HEAD
-
-=======
->>>>>>> 473f3e02
     def __init__(self, filename, filename_info, filetype_info,
                  clip_negative_radiances=None, **kwargs):
         """Initialize file handler."""
