--- conflicted
+++ resolved
@@ -141,17 +141,6 @@
 
     @staticmethod
     def _download_luts(file_name):
-<<<<<<< HEAD
-        """Download LUTs from remote FTP server."""
-        from ftplib import FTP
-
-        # Set up an FTP connection (anonymous) and download
-        ftp = FTP(AHI_REMOTE_LUTS[0])
-        ftp.login('anonymous', 'anonymous')
-        ftp.cwd(AHI_REMOTE_LUTS[1])
-        with open(file_name, 'wb') as _fp:
-            ftp.retrbinary("RETR " + AHI_REMOTE_LUTS[2], _fp.write)
-=======
         """Download LUTs from remote server."""
         import urllib
         import shutil
@@ -159,7 +148,6 @@
         with urllib.request.urlopen(AHI_REMOTE_LUTS) as response:  # nosec
             with open(file_name, 'wb') as out_file:
                 shutil.copyfileobj(response, out_file)
->>>>>>> 5bb4f637
 
     @staticmethod
     def _untar_luts(tarred_file, outdir):
@@ -259,19 +247,8 @@
         if calib == 'counts':
             return data
         if calib == 'reflectance' or calib == 'brightness_temperature':
-<<<<<<< HEAD
-            data = self._calibrate(data)
-        else:
-            raise NotImplementedError("ERROR: Unsupported calibration.",
-                                      "Only counts, reflectance and ",
-                                      "brightness_temperature calibration",
-                                      "are supported.")
-
-        return data
-=======
             return self._calibrate(data)
         raise NotImplementedError("ERROR: Unsupported calibration.",
                                   "Only counts, reflectance and ",
                                   "brightness_temperature calibration",
-                                  "are supported.")
->>>>>>> 5bb4f637
+                                  "are supported.")