#!/usr/bin/env python
# Copyright (c) 2017 Satpy developers
#
# This file is part of satpy.
#
# satpy is free software: you can redistribute it and/or modify it under the
# terms of the GNU General Public License as published by the Free Software
# Foundation, either version 3 of the License, or (at your option) any later
# version.
#
# satpy is distributed in the hope that it will be useful, but WITHOUT ANY
# WARRANTY; without even the implied warranty of MERCHANTABILITY or FITNESS FOR
# A PARTICULAR PURPOSE.  See the GNU General Public License for more details.
#
# You should have received a copy of the GNU General Public License along with
# satpy.  If not, see <http://www.gnu.org/licenses/>.
"""Enhancements."""

import logging
import os
import warnings
from collections import namedtuple
from functools import wraps
from numbers import Number
from typing import Optional

import dask
import dask.array as da
import numpy as np
import xarray as xr
from trollimage.colormap import Colormap
from trollimage.xrimage import XRImage

from satpy._compat import ArrayLike
from satpy._config import get_config_path

LOG = logging.getLogger(__name__)


def stretch(img, **kwargs):
    """Perform stretch."""
    return img.stretch(**kwargs)


def gamma(img, **kwargs):
    """Perform gamma correction."""
    return img.gamma(**kwargs)


def invert(img, *args):
    """Perform inversion."""
    return img.invert(*args)


def exclude_alpha(func):
    """Exclude the alpha channel from the DataArray before further processing."""
    @wraps(func)
    def wrapper(data, **kwargs):
        bands = data.coords['bands'].values
        exclude = ['A'] if 'A' in bands else []
        band_data = data.sel(bands=[b for b in bands
                                    if b not in exclude])
        band_data = func(band_data, **kwargs)

        attrs = data.attrs
        attrs.update(band_data.attrs)
        # combine the new data with the excluded data
        new_data = xr.concat([band_data, data.sel(bands=exclude)],
                             dim='bands')
        data.data = new_data.sel(bands=bands).data
        data.attrs = attrs
        return data
    return wrapper


def on_separate_bands(func):
    """Apply `func` one band of the DataArray at a time.

    If this decorator is to be applied along with `on_dask_array`, this decorator has to be applied first, eg::

        @on_separate_bands
        @on_dask_array
        def my_enhancement_function(data):
            ...


    """
    @wraps(func)
    def wrapper(data, **kwargs):
        attrs = data.attrs
        data_arrs = []
        for idx, band in enumerate(data.coords['bands'].values):
            band_data = func(data.sel(bands=[band]), index=idx, **kwargs)
            data_arrs.append(band_data)
            # we assume that the func can add attrs
            attrs.update(band_data.attrs)
        data.data = xr.concat(data_arrs, dim='bands').data
        data.attrs = attrs
        return data

    return wrapper


def on_dask_array(func):
    """Pass the underlying dask array to *func* instead of the xarray.DataArray."""
    @wraps(func)
    def wrapper(data, **kwargs):
        dims = data.dims
        coords = data.coords
        d_arr = func(data.data, **kwargs)
        return xr.DataArray(d_arr, dims=dims, coords=coords)
    return wrapper


def using_map_blocks(func):
    """Run the provided function using :func:`dask.array.core.map_blocks`.

    This means dask will call the provided function with a single chunk
    as a numpy array.
    """
    @wraps(func)
    def wrapper(data, **kwargs):
        return da.map_blocks(func, data, meta=np.array((), dtype=data.dtype), dtype=data.dtype, chunks=data.chunks,
                             **kwargs)
    return on_dask_array(wrapper)


def crefl_scaling(img, **kwargs):
    """Apply non-linear stretch used by CREFL-based RGBs."""
    LOG.debug("Applying the crefl_scaling")
    warnings.warn("'crefl_scaling' is deprecated, use 'piecewise_linear_stretch' instead.", DeprecationWarning)
    img.data.data = img.data.data / 100
    return piecewise_linear_stretch(img, xp=kwargs['idx'], fp=kwargs['sc'], reference_scale_factor=255)


def piecewise_linear_stretch(
        img: XRImage,
        xp: ArrayLike,
        fp: ArrayLike,
        reference_scale_factor: Optional[Number] = None,
        **kwargs) -> xr.DataArray:
    """Apply 1D linear interpolation.

    This uses :func:`numpy.interp` mapped over the provided dask array chunks.

    Args:
        img: Image data to be scaled. It is assumed the data is already
            normalized between 0 and 1.
        xp: Input reference values of the image data points used for
            interpolation. This is passed directly to :func:`numpy.interp`.
        fp: Target reference values of the output image data points used for
            interpolation. This is passed directly to :func:`numpy.interp`.
        reference_scale_factor: Divide ``xp`` and ``fp`` by this value before
            using them for interpolation. This is a convenience to make
            matching normalized image data to interp coordinates or to avoid
            floating point precision errors in YAML configuration files.
            If not provided, ``xp`` and ``fp`` will not be modified.

    Examples:
        This example YAML uses a 'crude' stretch to pre-scale the RGB data
        and then uses reference points in a 0-255 range.

        .. code-block:: yaml

              true_color_linear_interpolation:
                sensor: abi
                standard_name: true_color
                operations:
                - name: reflectance_range
                  method: !!python/name:satpy.enhancements.stretch
                  kwargs: {stretch: 'crude', min_stretch: 0., max_stretch: 100.}
                - name: Linear interpolation
                  method: !!python/name:satpy.enhancements.piecewise_linear_stretch
                  kwargs:
                   xp: [0., 25., 55., 100., 255.]
                   fp: [0., 90., 140., 175., 255.]
                   reference_scale_factor: 255

        This example YAML does the same as the above on the C02 channel, but
        the interpolation reference points are already adjusted for the input
        reflectance (%) data and the output range (0 to 1).

        .. code-block:: yaml

              c02_linear_interpolation:
                sensor: abi
                standard_name: C02
                operations:
                - name: Linear interpolation
                  method: !!python/name:satpy.enhancements.piecewise_linear_stretch
                  kwargs:
                   xp: [0., 9.8039, 21.5686, 39.2157, 100.]
                   fp: [0., 0.3529, 0.5490, 0.6863, 1.0]

    """
    LOG.debug("Applying the piecewise_linear_stretch")
    if reference_scale_factor is not None:
        xp = np.asarray(xp) / reference_scale_factor
        fp = np.asarray(fp) / reference_scale_factor

    return _piecewise_linear(img.data, xp=xp, fp=fp)


@exclude_alpha
@using_map_blocks
def _piecewise_linear(band_data, xp, fp):
    # Interpolate band on [0,1] using "lazy" arrays (put calculations off until the end).
    interp_data = np.interp(band_data, xp=xp, fp=fp)
    interp_data = np.clip(interp_data, 0, 1, out=interp_data)
    return interp_data


def cira_stretch(img, **kwargs):
    """Logarithmic stretch adapted to human vision.

    Applicable only for visible channels.
    """
    LOG.debug("Applying the cira-stretch")
    return _cira_stretch(img.data)


@exclude_alpha
def _cira_stretch(band_data):
    log_root = np.log10(0.0223)
    denom = (1.0 - log_root) * 0.75
    band_data *= 0.01
    band_data = band_data.clip(np.finfo(float).eps)
    band_data = np.log10(band_data)
    band_data -= log_root
    band_data /= denom
    return band_data


def reinhard_to_srgb(img, saturation=1.25, white=100, **kwargs):
    """Stretch method based on the Reinhard algorithm, using luminance.

    Args:
        saturation: Saturation enhancement factor. Less is grayer. Neutral is 1.
        white: the reflectance luminance to set to white (in %).


    Reinhard, Erik & Stark, Michael & Shirley, Peter & Ferwerda, James. (2002).
    Photographic Tone Reproduction For Digital Images. ACM Transactions on Graphics.
    :doi: `21. 10.1145/566654.566575`
    """
    with xr.set_options(keep_attrs=True):
        # scale the data to [0, 1] interval
        rgb = img.data / 100
        white /= 100

        # extract color components
        r = rgb.sel(bands='R').data
        g = rgb.sel(bands='G').data
        b = rgb.sel(bands='B').data

        # saturate
        luma = _compute_luminance_from_rgb(r, g, b)
        rgb = (luma + (rgb - luma) * saturation).clip(0)

        # reinhard
        reinhard_luma = (luma / (1 + luma)) * (1 + luma/(white**2))
        coef = reinhard_luma / luma
        rgb = rgb * coef

        # srgb gamma
        rgb.data = _srgb_gamma(rgb.data)
        img.data = rgb

    return img.data


def _compute_luminance_from_rgb(r, g, b):
    """Compute the luminance of the image."""
    return r * 0.2126 + g * 0.7152 + b * 0.0722


def _srgb_gamma(arr):
    """Apply the srgb gamma."""
    return da.where(arr < 0.0031308, arr * 12.92, 1.055 * arr ** 0.41666 - 0.055)


def lookup(img, **kwargs):
    """Assign values to channels based on a table."""
    luts = np.array(kwargs['luts'], dtype=np.float32) / 255.0
    return _lookup_table(img.data, luts=luts)


@exclude_alpha
@on_separate_bands
@using_map_blocks
def _lookup_table(band_data, luts=None, index=-1):
    # NaN/null values will become 0
    lut = luts[:, index] if len(luts.shape) == 2 else luts
    band_data = band_data.clip(0, lut.size - 1).astype(np.uint8)
    return lut[band_data]


def colorize(img, **kwargs):
    """Colorize the given image.

    Args:
        img: image to be colorized
    Kwargs:
        palettes: colormap(s) to use

    The `palettes` kwarg can be one of the following:
        - a trollimage.colormap.Colormap object
        - list of dictionaries with each of one of the following forms:
            - {'filename': '/path/to/colors.npy',
               'min_value': <float, min value to match colors to>,
               'max_value': <float, min value to match colors to>,
               'reverse': <bool, reverse the colormap if True (default: False)}
            - {'colors': <trollimage.colormap.Colormap instance>,
               'min_value': <float, min value to match colors to>,
               'max_value': <float, min value to match colors to>,
               'reverse': <bool, reverse the colormap if True (default: False)}
            - {'colors': <tuple of RGB(A) tuples>,
               'min_value': <float, min value to match colors to>,
               'max_value': <float, min value to match colors to>,
               'reverse': <bool, reverse the colormap if True (default: False)}
            - {'colors': <tuple of RGB(A) tuples>,
               'values': <tuple of values to match colors to>,
               'min_value': <float, min value to match colors to>,
               'max_value': <float, min value to match colors to>,
               'reverse': <bool, reverse the colormap if True (default: False)}

    If multiple palettes are supplied, they are concatenated before applied.

    """
    full_cmap = _merge_colormaps(kwargs, img)
    img.colorize(full_cmap)


def palettize(img, **kwargs):
    """Palettize the given image (no color interpolation)."""
    full_cmap = _merge_colormaps(kwargs, img)
    img.palettize(full_cmap)


def _merge_colormaps(kwargs, img):
    """Merge colormaps listed in kwargs."""
    from trollimage.colormap import Colormap
    full_cmap = None

    palette = kwargs['palettes']
    if isinstance(palette, Colormap):
        full_cmap = palette
    else:
        for itm in palette:
            cmap = create_colormap(itm, img)
            if full_cmap is None:
                full_cmap = cmap
            else:
                full_cmap = full_cmap + cmap

    return full_cmap


def create_colormap(palette, img):
    """Create colormap of the given numpy file, color vector, or colormap.

    Args:
        palette (dict): Information describing how to create a colormap
            object. See below for more details.

    **From a file**

    Colormaps can be loaded from ``.npy``, ``.npz``, or comma-separated text
    files. Numpy (npy/npz) files should be 2D arrays with rows for each color.
    Comma-separated files should have a row for each color with each column
    representing a single value/channel. The filename to load can be provided
    with the ``filename`` key in the provided palette information. A filename
    ending with ``.npy`` or ``.npz`` is read as a numpy file with
    :func:`numpy.load`. All other extensions are
    read as a comma-separated file. For ``.npz`` files the data must be stored
    as a positional list where the first element represents the colormap to
    use. See :func:`numpy.savez` for more information. The path to the
    colormap can be relative if it is stored in a directory specified by
    :ref:`config_path_setting`. Otherwise it should be an absolute path.

    The colormap is interpreted as 1 of 4 different "colormap modes":
    ``RGB``, ``RGBA``, ``VRGB``, or ``VRGBA``. The
    colormap mode can be forced with the ``colormap_mode`` key in the provided
    palette information. If it is not provided then a default will be chosen
    based on the number of columns in the array (3: RGB, 4: VRGB, 5: VRGBA).

    The "V" in the possible colormap modes represents the control value of
    where that color should be applied. If "V" is not provided in the colormap
    data it defaults to the row index in the colormap array (0, 1, 2, ...)
    divided by the total number of colors to produce a number between 0 and 1.
    See the "Set Range" section below for more information.
    The remaining elements in the colormap array represent the Red (R),
    Green (G), and Blue (B) color to be mapped to.

    See the "Color Scale" section below for more information on the value
    range of provided numbers.

    **From a list**

    Colormaps can be loaded from lists of colors provided by the ``colors``
    key in the provided dictionary. Each element in the list represents a
    single color to be mapped to and can be 3 (RGB) or 4 (RGBA) elements long.
    By default the value or control point for a color is determined by the
    index in the list (0, 1, 2, ...) divided by the total number of colors
    to produce a number between 0 and 1. This can be overridden by providing a
    ``values`` key in the provided dictionary. See the "Set Range" section
    below for more information.

    See the "Color Scale" section below for more information on the value
    range of provided numbers.

    **From a builtin colormap**

    Colormaps can be loaded by name from the builtin colormaps in the
    ``trollimage``` package. Specify the name with the ``colors``
    key in the provided dictionary (ex. ``{'colors': 'blues'}``).
    See :doc:`trollimage:colormap` for the full list of available colormaps.

    **From an auxiliary variable**

    If the colormap is defined in the same dataset as the data to which the
    colormap shall be applied,

    **Color Scale**

    By default colors are expected to be in a 0-255 range. This
    can be overridden by specifying ``color_scale`` in the provided colormap
    information. A common alternative to 255 is ``1`` to specify floating
    point numbers between 0 and 1. The resulting Colormap uses the normalized
    color values (0-1).

    **Set Range**

    By default the control points or values of the Colormap are between 0 and
    1. This means that data values being mapped to a color must also be
    between 0 and 1. When this is not the case, the expected input range of
    the data can be used to configure the Colormap and change the control point
    values. To do this specify the input data range with ``min_value`` and
    ``max_value``. See :meth:`trollimage.colormap.Colormap.set_range` for more
    information.

    """
    fname = palette.get('filename', None)
    colors = palette.get('colors', None)
    dataset = palette.get("dataset", None)
    # are colors between 0-255 or 0-1
    color_scale = palette.get('color_scale', 255)
    if fname:
        if not os.path.exists(fname):
            fname = get_config_path(fname)
        cmap = Colormap.from_file(fname, palette.get("colormap_mode", None), color_scale)
    elif isinstance(colors, (tuple, list)):
        cmap = Colormap.from_sequence_of_colors(colors, palette.get("values", None), color_scale)
    elif isinstance(colors, str):
<<<<<<< HEAD
        import copy

        from trollimage import colormap
        cmap = copy.copy(getattr(colormap, colors))
    elif isinstance(dataset, str):
        cmap = _create_colormap_from_dataset(img, dataset, color_scale)
=======
        cmap = Colormap.from_name(colors)
>>>>>>> 20562082
    else:
        raise ValueError("Unknown colormap format: {}".format(palette))

    if palette.get("reverse", False):
        cmap.reverse()
    if 'min_value' in palette and 'max_value' in palette:
        cmap.set_range(palette["min_value"], palette["max_value"])
    elif 'min_value' in palette or 'max_value' in palette:
        raise ValueError("Both 'min_value' and 'max_value' must be specified (or neither)")

    return cmap


<<<<<<< HEAD
def _create_colormap_from_sequence(colors, palette, color_scale):
    from trollimage.colormap import Colormap
    cmap = []
    values = palette.get('values', None)
    for idx, color in enumerate(colors):
        if values is not None:
            value = values[idx]
        else:
            value = idx / float(len(colors) - 1)
        if color_scale != 1:
            color = tuple(elem / float(color_scale) for elem in color)
        cmap.append((value, tuple(color)))
    return Colormap(*cmap)


def _create_colormap_from_file(filename, palette, color_scale):
    data = _read_colormap_data_from_file(filename)
    return _create_colormap_from_data(data, palette, color_scale)


def _create_colormap_from_data(data, palette, color_scale):
    """Create a colormap from an array that came from a file."""
    from trollimage.colormap import Colormap
    cols = data.shape[1]
    default_modes = {
        3: 'RGB',
        4: 'VRGB',
        5: 'VRGBA'
    }
    default_mode = default_modes.get(cols)
    mode = palette.setdefault('colormap_mode', default_mode)
    if mode is None or len(mode) != cols:
        raise ValueError(
            "Unexpected colormap shape for mode '{}'".format(mode))
    rows = data.shape[0]
    if mode[0] == 'V':
        colors = data[:, 1:]
        if color_scale != 1:
            colors = data[:, 1:] / float(color_scale)
        values = data[:, 0]
    else:
        colors = data
        if color_scale != 1:
            colors = colors / float(color_scale)
        values = np.arange(rows) / float(rows - 1)
    return Colormap(*zip(values, colors))


def _read_colormap_data_from_file(filename):
    if not os.path.exists(filename):
        filename = get_config_path(filename)
    ext = os.path.splitext(filename)[1]
    if ext in (".npy", ".npz"):
        file_content = np.load(filename)
        if ext == ".npz":
            # .npz is a collection
            # assume position list-like and get the first element
            file_content = file_content["arr_0"]
        return file_content
    # CSV
    return np.loadtxt(filename, delimiter=",")


def _create_colormap_from_dataset(img, dataset, color_scale):
    """Create a colormap from an auxiliary variable in a source file."""
    matches = [x for x in img.data.ancillary_variables if x.attrs.get("name") == dataset]
    cnt = len(matches)
    if cnt < 0:
        raise ValueError(
            f"Could not find colormap named {dataset:s} in ancillary "
            f"variables for dataset '{img.data.attrs.get('name'):s}'")
    if cnt > 1:
        raise ValueError(
            f"Expected exactly one colormap named {dataset:s} in ancillary "
            f"variables for dataset '{img.data.attrs.get('name'):s}', "
            f"found {cnt:d}")
    return _create_colormap_from_data(matches[0], {}, color_scale)


=======
>>>>>>> 20562082
def three_d_effect(img, **kwargs):
    """Create 3D effect using convolution."""
    w = kwargs.get('weight', 1)
    LOG.debug("Applying 3D effect with weight %.2f", w)
    kernel = np.array([[-w, 0, w],
                       [-w, 1, w],
                       [-w, 0, w]])
    mode = kwargs.get('convolve_mode', 'same')
    return _three_d_effect(img.data, kernel=kernel, mode=mode)


@exclude_alpha
@on_separate_bands
@on_dask_array
def _three_d_effect(band_data, kernel=None, mode=None, index=None):
    del index

    delay = dask.delayed(_three_d_effect_delayed)(band_data, kernel, mode)
    new_data = da.from_delayed(delay, shape=band_data.shape, dtype=band_data.dtype)
    return new_data


def _three_d_effect_delayed(band_data, kernel, mode):
    """Kernel for running delayed 3D effect creation."""
    from scipy.signal import convolve2d
    band_data = band_data.reshape(band_data.shape[1:])
    new_data = convolve2d(band_data, kernel, mode=mode)
    return new_data.reshape((1, band_data.shape[0], band_data.shape[1]))


def btemp_threshold(img, min_in, max_in, threshold, threshold_out=None, **kwargs):
    """Scale data linearly in two separate regions.

    This enhancement scales the input data linearly by splitting the data
    into two regions; min_in to threshold and threshold to max_in. These
    regions are mapped to 1 to threshold_out and threshold_out to 0
    respectively, resulting in the data being "flipped" around the
    threshold. A default threshold_out is set to `176.0 / 255.0` to
    match the behavior of the US National Weather Service's forecasting
    tool called AWIPS.

    Args:
        img (XRImage): Image object to be scaled
        min_in (float): Minimum input value to scale
        max_in (float): Maximum input value to scale
        threshold (float): Input value where to split data in to two regions
        threshold_out (float): Output value to map the input `threshold`
            to. Optional, defaults to 176.0 / 255.0.

    """
    threshold_out = threshold_out if threshold_out is not None else (176 / 255.0)
    low_factor = (threshold_out - 1.) / (min_in - threshold)
    low_offset = 1. + (low_factor * min_in)
    high_factor = threshold_out / (max_in - threshold)
    high_offset = high_factor * max_in

    Coeffs = namedtuple("Coeffs", "factor offset")
    high = Coeffs(high_factor, high_offset)
    low = Coeffs(low_factor, low_offset)

    return _bt_threshold(img.data,
                         threshold=threshold,
                         high_coeffs=high,
                         low_coeffs=low)


@exclude_alpha
@using_map_blocks
def _bt_threshold(band_data, threshold, high_coeffs, low_coeffs):
    # expects dask array to be passed
    return np.where(band_data >= threshold,
                    high_coeffs.offset - high_coeffs.factor * band_data,
                    low_coeffs.offset - low_coeffs.factor * band_data)<|MERGE_RESOLUTION|>--- conflicted
+++ resolved
@@ -452,16 +452,9 @@
     elif isinstance(colors, (tuple, list)):
         cmap = Colormap.from_sequence_of_colors(colors, palette.get("values", None), color_scale)
     elif isinstance(colors, str):
-<<<<<<< HEAD
-        import copy
-
-        from trollimage import colormap
-        cmap = copy.copy(getattr(colormap, colors))
+        cmap = Colormap.from_name(colors)
     elif isinstance(dataset, str):
         cmap = _create_colormap_from_dataset(img, dataset, color_scale)
-=======
-        cmap = Colormap.from_name(colors)
->>>>>>> 20562082
     else:
         raise ValueError("Unknown colormap format: {}".format(palette))
 
@@ -473,70 +466,6 @@
         raise ValueError("Both 'min_value' and 'max_value' must be specified (or neither)")
 
     return cmap
-
-
-<<<<<<< HEAD
-def _create_colormap_from_sequence(colors, palette, color_scale):
-    from trollimage.colormap import Colormap
-    cmap = []
-    values = palette.get('values', None)
-    for idx, color in enumerate(colors):
-        if values is not None:
-            value = values[idx]
-        else:
-            value = idx / float(len(colors) - 1)
-        if color_scale != 1:
-            color = tuple(elem / float(color_scale) for elem in color)
-        cmap.append((value, tuple(color)))
-    return Colormap(*cmap)
-
-
-def _create_colormap_from_file(filename, palette, color_scale):
-    data = _read_colormap_data_from_file(filename)
-    return _create_colormap_from_data(data, palette, color_scale)
-
-
-def _create_colormap_from_data(data, palette, color_scale):
-    """Create a colormap from an array that came from a file."""
-    from trollimage.colormap import Colormap
-    cols = data.shape[1]
-    default_modes = {
-        3: 'RGB',
-        4: 'VRGB',
-        5: 'VRGBA'
-    }
-    default_mode = default_modes.get(cols)
-    mode = palette.setdefault('colormap_mode', default_mode)
-    if mode is None or len(mode) != cols:
-        raise ValueError(
-            "Unexpected colormap shape for mode '{}'".format(mode))
-    rows = data.shape[0]
-    if mode[0] == 'V':
-        colors = data[:, 1:]
-        if color_scale != 1:
-            colors = data[:, 1:] / float(color_scale)
-        values = data[:, 0]
-    else:
-        colors = data
-        if color_scale != 1:
-            colors = colors / float(color_scale)
-        values = np.arange(rows) / float(rows - 1)
-    return Colormap(*zip(values, colors))
-
-
-def _read_colormap_data_from_file(filename):
-    if not os.path.exists(filename):
-        filename = get_config_path(filename)
-    ext = os.path.splitext(filename)[1]
-    if ext in (".npy", ".npz"):
-        file_content = np.load(filename)
-        if ext == ".npz":
-            # .npz is a collection
-            # assume position list-like and get the first element
-            file_content = file_content["arr_0"]
-        return file_content
-    # CSV
-    return np.loadtxt(filename, delimiter=",")
 
 
 def _create_colormap_from_dataset(img, dataset, color_scale):
@@ -552,11 +481,10 @@
             f"Expected exactly one colormap named {dataset:s} in ancillary "
             f"variables for dataset '{img.data.attrs.get('name'):s}', "
             f"found {cnt:d}")
-    return _create_colormap_from_data(matches[0], {}, color_scale)
-
-
-=======
->>>>>>> 20562082
+    return Colormap.from_array_with_metadata(
+            matches[0], img.data.dtype, color_scale, **img.data.attrs)
+
+
 def three_d_effect(img, **kwargs):
     """Create 3D effect using convolution."""
     w = kwargs.get('weight', 1)
