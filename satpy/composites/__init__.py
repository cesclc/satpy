#!/usr/bin/env python
# -*- coding: utf-8 -*-

# Copyright (c) 2015-2019 PyTroll developers

# Author(s):

#   Martin Raspaud <martin.raspaud@smhi.se>
#   David Hoese <david.hoese@ssec.wisc.edu>
#   Adam Dybbroe <adam.dybbroe@smhi.se>

# This program is free software: you can redistribute it and/or modify
# it under the terms of the GNU General Public License as published by
# the Free Software Foundation, either version 3 of the License, or
# (at your option) any later version.

# This program is distributed in the hope that it will be useful,
# but WITHOUT ANY WARRANTY; without even the implied warranty of
# MERCHANTABILITY or FITNESS FOR A PARTICULAR PURPOSE.  See the
# GNU General Public License for more details.

# You should have received a copy of the GNU General Public License
# along with this program.  If not, see <http://www.gnu.org/licenses/>.
"""Base classes for composite objects.
"""

import logging
import os
import time
import warnings
from weakref import WeakValueDictionary

import dask.array as da
import numpy as np
import six
import xarray as xr
import xarray.ufuncs as xu
import yaml

try:
    from yaml import UnsafeLoader
except ImportError:
    from yaml import Loader as UnsafeLoader

from satpy.config import CONFIG_PATH, config_search_paths, recursive_dict_update
from satpy.dataset import DATASET_KEYS, DatasetID, MetadataObject, combine_metadata
from satpy.readers import DatasetDict
from satpy.utils import sunzen_corr_cos, atmospheric_path_length_correction
from satpy.writers import get_enhanced_image
from satpy import CHUNK_SIZE

LOG = logging.getLogger(__name__)


class IncompatibleAreas(Exception):
    """Error raised upon compositing things of different shapes."""
    pass


class IncompatibleTimes(Exception):
    """Error raised upon compositing things from different times."""
    pass


class CompositorLoader(object):
    """Read composites using the configuration files on disk."""

    def __init__(self, ppp_config_dir=None):
        if ppp_config_dir is None:
            ppp_config_dir = CONFIG_PATH
        self.modifiers = {}
        self.compositors = {}
        self.ppp_config_dir = ppp_config_dir

    def load_sensor_composites(self, sensor_name):
        """Load all compositor configs for the provided sensor."""
        config_filename = sensor_name + ".yaml"
        LOG.debug("Looking for composites config file %s", config_filename)
        composite_configs = config_search_paths(
            os.path.join("composites", config_filename),
            self.ppp_config_dir, check_exists=True)
        if not composite_configs:
            LOG.debug("No composite config found called {}".format(
                config_filename))
            return
        self._load_config(composite_configs)

    def get_compositor(self, key, sensor_names):
        for sensor_name in sensor_names:
            try:
                return self.compositors[sensor_name][key]
            except KeyError:
                continue
        raise KeyError("Could not find compositor '{}'".format(key))

    def get_modifier(self, key, sensor_names):
        for sensor_name in sensor_names:
            try:
                return self.modifiers[sensor_name][key]
            except KeyError:
                continue
        raise KeyError("Could not find modifier '{}'".format(key))

    def load_compositors(self, sensor_names):
        """Load all compositor configs for the provided sensors.

        Args:
            sensor_names (list of strings): Sensor names that have matching
                                            ``sensor_name.yaml`` config files.

        Returns:
            (comps, mods): Where `comps` is a dictionary:

                    sensor_name -> composite ID -> compositor object

                And `mods` is a dictionary:

                    sensor_name -> modifier name -> (modifier class,
                    modifiers options)

                Note that these dictionaries are copies of those cached in
                this object.
        """
        comps = {}
        mods = {}
        for sensor_name in sensor_names:
            if sensor_name not in self.compositors:
                self.load_sensor_composites(sensor_name)
            if sensor_name in self.compositors:
                comps[sensor_name] = DatasetDict(
                    self.compositors[sensor_name].copy())
                mods[sensor_name] = self.modifiers[sensor_name].copy()
        return comps, mods

    def _process_composite_config(self, composite_name, conf,
                                  composite_type, sensor_id, composite_config, **kwargs):

        compositors = self.compositors[sensor_id]
        modifiers = self.modifiers[sensor_id]
        try:
            options = conf[composite_type][composite_name]
            loader = options.pop('compositor')
        except KeyError:
            if composite_name in compositors or composite_name in modifiers:
                return conf
            raise ValueError("'compositor' missing or empty in {0}. Option keys = {1}".format(
                composite_config, str(options.keys())))

        options['name'] = composite_name
        for prereq_type in ['prerequisites', 'optional_prerequisites']:
            prereqs = []
            dep_num = 0
            for item in options.get(prereq_type, []):
                if isinstance(item, dict):
                    # Handle in-line composites
                    if 'compositor' in item:
                        # Create an unique temporary name for the composite
                        sub_comp_name = '_' + composite_name + '_dep_{}'.format(dep_num)
                        dep_num += 1
                        # Minimal composite config
                        sub_conf = {composite_type: {sub_comp_name: item}}
                        self._process_composite_config(
                            sub_comp_name, sub_conf, composite_type, sensor_id,
                            composite_config, **kwargs)
                    else:
                        # we want this prerequisite to act as a query with
                        # 'modifiers' being None otherwise it will be an empty
                        # tuple
                        item.setdefault('modifiers', None)
                    key = DatasetID.from_dict(item)
                    prereqs.append(key)
                else:
                    prereqs.append(item)
            options[prereq_type] = prereqs

        if composite_type == 'composites':
            options.update(**kwargs)
            key = DatasetID.from_dict(options)
            comp = loader(**options)
            compositors[key] = comp
        elif composite_type == 'modifiers':
            modifiers[composite_name] = loader, options

    def _load_config(self, composite_configs, **kwargs):
        if not isinstance(composite_configs, (list, tuple)):
            composite_configs = [composite_configs]

        conf = {}
        for composite_config in composite_configs:
            with open(composite_config) as conf_file:
                conf = recursive_dict_update(conf, yaml.load(conf_file, Loader=UnsafeLoader))
        try:
            sensor_name = conf['sensor_name']
        except KeyError:
            LOG.debug('No "sensor_name" tag found in %s, skipping.',
                      composite_config)
            return

        sensor_id = sensor_name.split('/')[-1]
        sensor_deps = sensor_name.split('/')[:-1]

        compositors = self.compositors.setdefault(sensor_id, DatasetDict())
        modifiers = self.modifiers.setdefault(sensor_id, {})

        for sensor_dep in reversed(sensor_deps):
            if sensor_dep not in self.compositors or sensor_dep not in self.modifiers:
                self.load_sensor_composites(sensor_dep)

        if sensor_deps:
            compositors.update(self.compositors[sensor_deps[-1]])
            modifiers.update(self.modifiers[sensor_deps[-1]])

        for composite_type in ['modifiers', 'composites']:
            if composite_type not in conf:
                continue
            for composite_name in conf[composite_type]:
                self._process_composite_config(composite_name, conf,
                                               composite_type, sensor_id, composite_config, **kwargs)


def check_times(projectables):
    times = []
    for proj in projectables:
        try:
            if proj['time'].size and proj['time'][0] != 0:
                times.append(proj['time'][0].values)
            else:
                break  # right?
        except KeyError:
            # the datasets don't have times
            break
        except IndexError:
            # time is a scalar
            if proj['time'].values != 0:
                times.append(proj['time'].values)
            else:
                break
    else:
        # Is there a more gracious way to handle this ?
        if np.max(times) - np.min(times) > np.timedelta64(1, 's'):
            raise IncompatibleTimes
        else:
            mid_time = (np.max(times) - np.min(times)) / 2 + np.min(times)
        return mid_time


def sub_arrays(proj1, proj2):
    """Substract two DataArrays and combine their attrs."""
    attrs = combine_metadata(proj1.attrs, proj2.attrs)
    if (attrs.get('area') is None and
            proj1.attrs.get('area') is not None and
            proj2.attrs.get('area') is not None):
        raise IncompatibleAreas
    res = proj1 - proj2
    res.attrs = attrs
    return res


class CompositeBase(MetadataObject):

    def __init__(self, name, prerequisites=None, optional_prerequisites=None, **kwargs):
        # Required info
        kwargs["name"] = name
        kwargs["prerequisites"] = prerequisites or []
        kwargs["optional_prerequisites"] = optional_prerequisites or []
        super(CompositeBase, self).__init__(**kwargs)

    def __call__(self, datasets, optional_datasets=None, **info):
        raise NotImplementedError()

    def __str__(self):
        from pprint import pformat
        return pformat(self.attrs)

    def __repr__(self):
        from pprint import pformat
        return pformat(self.attrs)

    def apply_modifier_info(self, origin, destination):
        o = getattr(origin, 'attrs', origin)
        d = getattr(destination, 'attrs', destination)
        for k in DATASET_KEYS:
            if k == 'modifiers':
                d[k] = self.attrs[k]
            elif d.get(k) is None:
                if self.attrs.get(k) is not None:
                    d[k] = self.attrs[k]
                elif o.get(k) is not None:
                    d[k] = o[k]

    def check_areas(self, data_arrays):
        if len(data_arrays) == 1:
            return data_arrays

        if 'x' in data_arrays[0].dims and \
                not all(x.sizes['x'] == data_arrays[0].sizes['x']
                        for x in data_arrays[1:]):
            raise IncompatibleAreas("X dimension has different sizes")
        if 'y' in data_arrays[0].dims and \
                not all(x.sizes['y'] == data_arrays[0].sizes['y']
                        for x in data_arrays[1:]):
            raise IncompatibleAreas("Y dimension has different sizes")

        areas = [ds.attrs.get('area') for ds in data_arrays]
        if all(a is None for a in areas):
            return data_arrays
        elif any(a is None for a in areas):
            raise ValueError("Missing 'area' attribute")

        if not all(areas[0] == x for x in areas[1:]):
            LOG.debug("Not all areas are the same in "
                      "'{}'".format(self.attrs['name']))
            raise IncompatibleAreas("Areas are different")

        return data_arrays


class SunZenithCorrectorBase(CompositeBase):
    """Base class for sun zenith correction."""

    coszen = WeakValueDictionary()

    def __init__(self, max_sza=95.0, **kwargs):
        """Collect custom configuration values.

        Args:
            max_sza (float): Maximum solar zenith angle in degrees that is
                considered valid and correctable. Default 95.0.

        """
        self.max_sza = max_sza
        self.max_sza_cos = np.cos(np.deg2rad(max_sza)) if max_sza is not None else None
        super(SunZenithCorrectorBase, self).__init__(**kwargs)

    def __call__(self, projectables, **info):
        projectables = self.check_areas(projectables)
        vis = projectables[0]
        if vis.attrs.get("sunz_corrected"):
            LOG.debug("Sun zen correction already applied")
            return vis

        area_name = hash(vis.attrs['area'])
        key = (vis.attrs["start_time"], area_name)
        tic = time.time()
        LOG.debug("Applying sun zen correction")
        coszen = self.coszen.get(key)
        if coszen is None and len(projectables) == 1:
            # we were not given SZA, generate SZA then calculate cos(SZA)
            from pyorbital.astronomy import cos_zen
            LOG.debug("Computing sun zenith angles.")
            lons, lats = vis.attrs["area"].get_lonlats_dask(CHUNK_SIZE)

            coords = {}
            if 'y' in vis.coords and 'x' in vis.coords:
                coords['y'] = vis['y']
                coords['x'] = vis['x']
            coszen = xr.DataArray(cos_zen(vis.attrs["start_time"], lons, lats),
                                  dims=['y', 'x'], coords=coords)
            if self.max_sza is not None:
                coszen = coszen.where(coszen >= self.max_sza_cos)
            self.coszen[key] = coszen
        elif coszen is None:
            # we were given the SZA, calculate the cos(SZA)
            coszen = np.cos(np.deg2rad(projectables[1]))
            self.coszen[key] = coszen

        proj = self._apply_correction(vis, coszen)
        proj.attrs = vis.attrs.copy()
        self.apply_modifier_info(vis, proj)
        LOG.debug("Sun-zenith correction applied. Computation time: %5.1f (sec)", time.time() - tic)
        return proj

    def _apply_correction(self, proj, coszen):
        raise NotImplementedError("Correction method shall be defined!")


class SunZenithCorrector(SunZenithCorrectorBase):
    """Standard sun zenith correction using ``1 / cos(sunz)``.

    In addition to adjusting the provided reflectances by the cosine of the
    solar zenith angle, this modifier forces all reflectances beyond a
    solar zenith angle of ``max_sza`` to 0. It also gradually reduces the
    amount of correction done between ``correction_limit`` and ``max_sza``. If
    ``max_sza`` is ``None`` then a constant correction is applied to zenith
    angles beyond ``correction_limit``.

    To set ``max_sza`` to ``None`` in a YAML configuration file use:

    .. code-block:: yaml

      sunz_corrected:
        compositor: !!python/name:satpy.composites.SunZenithCorrector
        max_sza: !!null
        optional_prerequisites:
        - solar_zenith_angle

    """

    def __init__(self, correction_limit=88., **kwargs):
        """Collect custom configuration values.

        Args:
            correction_limit (float): Maximum solar zenith angle to apply the
                correction in degrees. Pixels beyond this limit have a
                constant correction applied. Default 88.
            max_sza (float): Maximum solar zenith angle in degrees that is
                considered valid and correctable. Default 95.0.

        """
        self.correction_limit = correction_limit
        super(SunZenithCorrector, self).__init__(**kwargs)

    def _apply_correction(self, proj, coszen):
        LOG.debug("Apply the standard sun-zenith correction [1/cos(sunz)]")
        return sunzen_corr_cos(proj, coszen, limit=self.correction_limit, max_sza=self.max_sza)


class EffectiveSolarPathLengthCorrector(SunZenithCorrectorBase):
    """Special sun zenith correction with the method proposed by Li and Shibata.

    (2006): https://doi.org/10.1175/JAS3682.1

    In addition to adjusting the provided reflectances by the cosine of the
    solar zenith angle, this modifier forces all reflectances beyond a
    solar zenith angle of `max_sza` to 0 to reduce noise in the final data.
    It also gradually reduces the amount of correction done between
    ``correction_limit`` and ``max_sza``. If ``max_sza`` is ``None`` then a
    constant correction is applied to zenith angles beyond
    ``correction_limit``.

    To set ``max_sza`` to ``None`` in a YAML configuration file use:

    .. code-block:: yaml

      effective_solar_pathlength_corrected:
        compositor: !!python/name:satpy.composites.EffectiveSolarPathLengthCorrector
        max_sza: !!null
        optional_prerequisites:
        - solar_zenith_angle

    """

    def __init__(self, correction_limit=88., **kwargs):
        """Collect custom configuration values.

        Args:
            correction_limit (float): Maximum solar zenith angle to apply the
                correction in degrees. Pixels beyond this limit have a
                constant correction applied. Default 88.
            max_sza (float): Maximum solar zenith angle in degrees that is
                considered valid and correctable. Default 95.0.

        """
        self.correction_limit = correction_limit
        super(EffectiveSolarPathLengthCorrector, self).__init__(**kwargs)

    def _apply_correction(self, proj, coszen):
        LOG.debug("Apply the effective solar atmospheric path length correction method by Li and Shibata")
        return atmospheric_path_length_correction(proj, coszen, limit=self.correction_limit, max_sza=self.max_sza)


class PSPRayleighReflectance(CompositeBase):

    _rayleigh_cache = WeakValueDictionary()

    def get_angles(self, vis):
        from pyorbital.astronomy import get_alt_az, sun_zenith_angle
        from pyorbital.orbital import get_observer_look

        lons, lats = vis.attrs['area'].get_lonlats_dask(
            chunks=vis.data.chunks)

        sunalt, suna = get_alt_az(vis.attrs['start_time'], lons, lats)
        suna = xu.rad2deg(suna)
        sunz = sun_zenith_angle(vis.attrs['start_time'], lons, lats)
        sata, satel = get_observer_look(
            vis.attrs['satellite_longitude'],
            vis.attrs['satellite_latitude'],
            vis.attrs['satellite_altitude'],
            vis.attrs['start_time'],
            lons, lats, 0)
        satz = 90 - satel
        return sata, satz, suna, sunz

    def __call__(self, projectables, optional_datasets=None, **info):
        """Get the corrected reflectance when removing Rayleigh scattering.

        Uses pyspectral.
        """
        from pyspectral.rayleigh import Rayleigh
        if not optional_datasets or len(optional_datasets) != 4:
            vis, red = self.check_areas(projectables)
            sata, satz, suna, sunz = self.get_angles(vis)
            red.data = da.rechunk(red.data, vis.data.chunks)
        else:
            vis, red, sata, satz, suna, sunz = self.check_areas(
                projectables + optional_datasets)
            sata, satz, suna, sunz = optional_datasets
            # get the dask array underneath
            sata = sata.data
            satz = satz.data
            suna = suna.data
            sunz = sunz.data

        # First make sure the two azimuth angles are in the range 0-360:
        sata = sata % 360.
        suna = suna % 360.
        ssadiff = da.absolute(suna - sata)
        ssadiff = da.minimum(ssadiff, 360 - ssadiff)
        del sata, suna

        atmosphere = self.attrs.get('atmosphere', 'us-standard')
        aerosol_type = self.attrs.get('aerosol_type', 'marine_clean_aerosol')
        rayleigh_key = (vis.attrs['platform_name'],
                        vis.attrs['sensor'], atmosphere, aerosol_type)
        LOG.info("Removing Rayleigh scattering with atmosphere '{}' and aerosol type '{}' for '{}'".format(
            atmosphere, aerosol_type, vis.attrs['name']))
        if rayleigh_key not in self._rayleigh_cache:
            corrector = Rayleigh(vis.attrs['platform_name'], vis.attrs['sensor'],
                                 atmosphere=atmosphere,
                                 aerosol_type=aerosol_type)
            self._rayleigh_cache[rayleigh_key] = corrector
        else:
            corrector = self._rayleigh_cache[rayleigh_key]

        try:
            refl_cor_band = corrector.get_reflectance(sunz, satz, ssadiff,
                                                      vis.attrs['name'],
                                                      red.data)
        except (KeyError, IOError):
            LOG.warning("Could not get the reflectance correction using band name: %s", vis.attrs['name'])
            LOG.warning("Will try use the wavelength, however, this may be ambiguous!")
            refl_cor_band = corrector.get_reflectance(sunz, satz, ssadiff,
                                                      vis.attrs['wavelength'][1],
                                                      red.data)
        proj = vis - refl_cor_band
        proj.attrs = vis.attrs
        self.apply_modifier_info(vis, proj)
        return proj


class NIRReflectance(CompositeBase):

    def __call__(self, projectables, optional_datasets=None, **info):
        """Get the reflectance part of an NIR channel.

        Not supposed to be used for wavelength outside [3, 4] µm.

        """
        self._init_refl3x(projectables)
        _nir, _ = projectables
        refl = self._get_reflectance(projectables, optional_datasets) * 100
        proj = xr.DataArray(refl.filled(np.nan), dims=_nir.dims,
                            coords=_nir.coords, attrs=_nir.attrs)

        proj.attrs['units'] = '%'
        self.apply_modifier_info(_nir, proj)

        return proj

    def _init_refl3x(self, projectables):
        """Initiate the 3.x reflectance derivations."""
        try:
            from pyspectral.near_infrared_reflectance import Calculator
        except ImportError:
            LOG.info("Couldn't load pyspectral")
            raise

        _nir, _tb11 = projectables
        self._refl3x = Calculator(_nir.attrs['platform_name'], _nir.attrs['sensor'], _nir.attrs['name'])

    def _get_reflectance(self, projectables, optional_datasets):
        """Calculate 3.x reflectance with pyspectral."""
        _nir, _tb11 = projectables
        LOG.info('Getting reflective part of %s', _nir.attrs['name'])

        sun_zenith = None
        tb13_4 = None

        for dataset in optional_datasets:
            wavelengths = dataset.attrs.get('wavelength', [100., 0, 0])
            if (dataset.attrs.get('units') == 'K' and
                    wavelengths[0] <= 13.4 <= wavelengths[2]):
                tb13_4 = dataset
            elif ("standard_name" in dataset.attrs and
                  dataset.attrs["standard_name"] == "solar_zenith_angle"):
                sun_zenith = dataset

        # Check if the sun-zenith angle was provided:
        if sun_zenith is None:
            from pyorbital.astronomy import sun_zenith_angle as sza
            lons, lats = _nir.attrs["area"].get_lonlats_dask(CHUNK_SIZE)
            sun_zenith = sza(_nir.attrs['start_time'], lons, lats)

        return self._refl3x.reflectance_from_tbs(sun_zenith, _nir, _tb11, tb_ir_co2=tb13_4)


class NIREmissivePartFromReflectance(NIRReflectance):

    def __call__(self, projectables, optional_datasets=None, **info):
        """Get the emissive part an NIR channel after having derived the reflectance.

        Not supposed to be used for wavelength outside [3, 4] µm.

        """
        self._init_refl3x(projectables)
        # Derive the sun-zenith angles, and use the nir and thermal ir
        # brightness tempertures and derive the reflectance using
        # PySpectral. The reflectance is stored internally in PySpectral and
        # needs to be derived first in order to get the emissive part.
        _ = self._get_reflectance(projectables, optional_datasets)
        _nir, _ = projectables
        raise NotImplementedError("This compositor wasn't fully converted to dask yet.")
        proj = xr.DataArray(self._refl3x.emissive_part_3x(), attrs=_nir.attrs,
                            dims=_nir.dims, coords=_nir.coords)

        proj.attrs['units'] = 'K'
        self.apply_modifier_info(_nir, proj)

        return proj


class PSPAtmosphericalCorrection(CompositeBase):

    def __call__(self, projectables, optional_datasets=None, **info):
        """Get the atmospherical correction. Uses pyspectral."""
        from pyspectral.atm_correction_ir import AtmosphericalCorrection

        band = projectables[0]

        if optional_datasets:
            satz = optional_datasets[0]
        else:
            from pyorbital.orbital import get_observer_look
            lons, lats = band.attrs['area'].get_lonlats_dask(CHUNK_SIZE)

            try:
                dummy, satel = get_observer_look(band.attrs['satellite_longitude'],
                                                 band.attrs[
                                                     'satellite_latitude'],
                                                 band.attrs[
                                                     'satellite_altitude'],
                                                 band.attrs['start_time'],
                                                 lons, lats, 0)
            except KeyError:
                raise KeyError(
                    'Band info is missing some meta data!')
            satz = 90 - satel
            del satel

        LOG.info('Correction for limb cooling')
        corrector = AtmosphericalCorrection(band.attrs['platform_name'],
                                            band.attrs['sensor'])

        atm_corr = corrector.get_correction(satz, band.attrs['name'], band)
        proj = band - atm_corr
        proj.attrs = band.attrs
        self.apply_modifier_info(band, proj)

        return proj


class CO2Corrector(CompositeBase):

    def __call__(self, projectables, optional_datasets=None, **info):
        """CO2 correction of the brightness temperature of the MSG 3.9um channel.

        .. math::

          T4_CO2corr = (BT(IR3.9)^4 + Rcorr)^0.25
          Rcorr = BT(IR10.8)^4 - (BT(IR10.8)-dt_CO2)^4
          dt_CO2 = (BT(IR10.8)-BT(IR13.4))/4.0

        """
        (ir_039, ir_108, ir_134) = projectables
        LOG.info('Applying CO2 correction')
        dt_co2 = (ir_108 - ir_134) / 4.0
        rcorr = ir_108**4 - (ir_108 - dt_co2)**4
        t4_co2corr = (ir_039**4 + rcorr).clip(0.0) ** 0.25

        t4_co2corr.attrs = ir_039.attrs.copy()

        self.apply_modifier_info(ir_039, t4_co2corr)

        return t4_co2corr


class DifferenceCompositor(CompositeBase):

    def __call__(self, projectables, nonprojectables=None, **info):
        if len(projectables) != 2:
            raise ValueError("Expected 2 datasets, got %d" % (len(projectables),))
        projectables = self.check_areas(projectables)
        info = combine_metadata(*projectables)
        info['name'] = self.attrs['name']

        proj = projectables[0] - projectables[1]
        proj.attrs = info
        return proj


class GenericCompositor(CompositeBase):

    modes = {1: 'L', 2: 'LA', 3: 'RGB', 4: 'RGBA'}

    def __init__(self, name, common_channel_mask=True, **kwargs):
        """Collect custom configuration values.

        Args:
            common_channel_mask (bool): If True, mask all the channels with
                a mask that combines all the invalid areas of the given data.
        """
        self.common_channel_mask = common_channel_mask
        super(GenericCompositor, self).__init__(name, **kwargs)

    def _concat_datasets(self, projectables, mode):
        try:
            data = xr.concat(projectables, 'bands', coords='minimal')
            data['bands'] = list(mode)
        except ValueError as e:
            LOG.debug("Original exception for incompatible areas: {}".format(str(e)))
            raise IncompatibleAreas

        return data

    def _get_sensors(self, projectables):
        sensor = set()
        for projectable in projectables:
            current_sensor = projectable.attrs.get("sensor", None)
            if current_sensor:
                if isinstance(current_sensor, (str, bytes, six.text_type)):
                    sensor.add(current_sensor)
                else:
                    sensor |= current_sensor
        if len(sensor) == 0:
            sensor = None
        elif len(sensor) == 1:
            sensor = list(sensor)[0]
        return sensor

    def __call__(self, projectables, nonprojectables=None, **attrs):
        """Build the composite."""
        num = len(projectables)
        mode = attrs.get('mode')
        if mode is None:
            # num may not be in `self.modes` so only check if we need to
            mode = self.modes[num]
        if len(projectables) > 1:
            projectables = self.check_areas(projectables)
            data = self._concat_datasets(projectables, mode)
            # Skip masking if user wants it or a specific alpha channel is given.
            if self.common_channel_mask and mode[-1] != 'A':
                data = data.where(data.notnull().all(dim='bands'))
        else:
            data = projectables[0]

        # if inputs have a time coordinate that may differ slightly between
        # themselves then find the mid time and use that as the single
        # time coordinate value
        if len(projectables) > 1:
            time = check_times(projectables)
            if time is not None and 'time' in data.dims:
                data['time'] = [time]

        new_attrs = combine_metadata(*projectables)
        # remove metadata that shouldn't make sense in a composite
        new_attrs["wavelength"] = None
        new_attrs.pop("units", None)
        new_attrs.pop('calibration', None)
        new_attrs.pop('modifiers', None)

        new_attrs.update({key: val
                          for (key, val) in attrs.items()
                          if val is not None})
        new_attrs.update(self.attrs)
        new_attrs["sensor"] = self._get_sensors(projectables)
        new_attrs["mode"] = mode

        return xr.DataArray(data=data.data, attrs=new_attrs,
                            dims=data.dims, coords=data.coords)


class FillingCompositor(GenericCompositor):
    """Make a regular RGB, filling the RGB bands with the first provided dataset's values."""

    def __call__(self, projectables, nonprojectables=None, **info):
        projectables[1] = projectables[1].fillna(projectables[0])
        projectables[2] = projectables[2].fillna(projectables[0])
        projectables[3] = projectables[3].fillna(projectables[0])
        return super(FillingCompositor, self).__call__(projectables[1:], **info)


class RGBCompositor(GenericCompositor):

    def __call__(self, projectables, nonprojectables=None, **info):
        warnings.warn("RGBCompositor is deprecated, use GenericCompositor instead.", DeprecationWarning)
        if len(projectables) != 3:
            raise ValueError("Expected 3 datasets, got %d" % (len(projectables),))
        return super(RGBCompositor, self).__call__(projectables, **info)


class BWCompositor(GenericCompositor):

    def __call__(self, projectables, nonprojectables=None, **info):
        warnings.warn("BWCompositor is deprecated, use GenericCompositor instead.", DeprecationWarning)
        return super(BWCompositor, self).__call__(projectables, **info)


class ColormapCompositor(GenericCompositor):
    """A compositor that uses colormaps."""

    @staticmethod
    def build_colormap(palette, dtype, info):
        """Create the colormap from the `raw_palette` and the valid_range."""
        from trollimage.colormap import Colormap
        sqpalette = np.asanyarray(palette).squeeze() / 255.0
        if hasattr(palette, 'attrs') and 'palette_meanings' in palette.attrs:
            meanings = palette.attrs['palette_meanings']
            iterator = zip(meanings, sqpalette)
        else:
            iterator = enumerate(sqpalette[:-1])

        if dtype == np.dtype('uint8'):
            tups = [(val, tuple(tup))
                    for (val, tup) in iterator]
            colormap = Colormap(*tups)

        elif 'valid_range' in info:
            tups = [(val, tuple(tup))
                    for (val, tup) in iterator]
            colormap = Colormap(*tups)

            sf = info.get('scale_factor', np.array(1))
            colormap.set_range(
                *info['valid_range'] * sf + info.get('add_offset', 0))

        return colormap, sqpalette


class ColorizeCompositor(ColormapCompositor):
    """A compositor colorizing the data, interpolating the palette colors when needed."""

    def __call__(self, projectables, **info):
        if len(projectables) != 2:
            raise ValueError("Expected 2 datasets, got %d" %
                             (len(projectables), ))

        # TODO: support datasets with palette to delegate this to the image
        # writer.

        data, palette = projectables
        colormap, palette = self.build_colormap(palette, data.dtype, data.attrs)

        r, g, b = colormap.colorize(np.asanyarray(data))
        r[data.mask] = palette[-1][0]
        g[data.mask] = palette[-1][1]
        b[data.mask] = palette[-1][2]
        raise NotImplementedError("This compositor wasn't fully converted to dask yet.")

        # r = Dataset(r, copy=False, mask=data.mask, **data.attrs)
        # g = Dataset(g, copy=False, mask=data.mask, **data.attrs)
        # b = Dataset(b, copy=False, mask=data.mask, **data.attrs)
        #
        # return super(ColorizeCompositor, self).__call__((r, g, b), **data.attrs)


class PaletteCompositor(ColormapCompositor):
    """A compositor colorizing the data, not interpolating the palette colors."""

    def __call__(self, projectables, **info):
        if len(projectables) != 2:
            raise ValueError("Expected 2 datasets, got %d" % (len(projectables),))

        # TODO: support datasets with palette to delegate this to the image
        # writer.

        data, palette = projectables
        colormap, palette = self.build_colormap(palette, data.dtype, data.attrs)

        channels, colors = colormap.palettize(np.asanyarray(data.squeeze()))
        channels = palette[channels]
        fill_value = data.attrs.get('_FillValue', np.nan)
        if np.isnan(fill_value):
            mask = data.notnull()
        else:
            mask = data != data.attrs['_FillValue']
        r = xr.DataArray(channels[:, :, 0].reshape(data.shape),
                         dims=data.dims, coords=data.coords,
                         attrs=data.attrs).where(mask)
        g = xr.DataArray(channels[:, :, 1].reshape(data.shape),
                         dims=data.dims, coords=data.coords,
                         attrs=data.attrs).where(mask)
        b = xr.DataArray(channels[:, :, 2].reshape(data.shape),
                         dims=data.dims, coords=data.coords,
                         attrs=data.attrs).where(mask)

        res = super(PaletteCompositor, self).__call__((r, g, b), **data.attrs)
        res.attrs['_FillValue'] = np.nan
        return res


class DayNightCompositor(GenericCompositor):
    """A compositor that blends a day data with night data."""

    def __init__(self, lim_low=85., lim_high=95., **kwargs):
        """Collect custom configuration values.

        Args:
            lim_low (float): lower limit of Sun zenith angle for the
                             blending of the given channels
            lim_high (float): upper limit of Sun zenith angle for the
                             blending of the given channels
        """
        self.lim_low = lim_low
        self.lim_high = lim_high
        super(DayNightCompositor, self).__init__(**kwargs)

    def __call__(self, projectables, **kwargs):
        projectables = self.check_areas(projectables)

        day_data = projectables[0]
        night_data = projectables[1]

        lim_low = np.cos(np.deg2rad(self.lim_low))
        lim_high = np.cos(np.deg2rad(self.lim_high))
        try:
            coszen = np.cos(np.deg2rad(projectables[2]))
        except IndexError:
            from pyorbital.astronomy import cos_zen
            LOG.debug("Computing sun zenith angles.")
            # Get chunking that matches the data
            try:
                chunks = day_data.sel(bands=day_data['bands'][0]).chunks
            except KeyError:
                chunks = day_data.chunks
            lons, lats = day_data.attrs["area"].get_lonlats_dask(chunks)
            coszen = xr.DataArray(cos_zen(day_data.attrs["start_time"],
                                          lons, lats),
                                  dims=['y', 'x'],
                                  coords=[day_data['y'], day_data['x']])
        # Calculate blending weights
        coszen -= np.min((lim_high, lim_low))
        coszen /= np.abs(lim_low - lim_high)
        coszen = coszen.clip(0, 1)

        # Apply enhancements to get images
        day_data = enhance2dataset(day_data)
        night_data = enhance2dataset(night_data)

        # Adjust bands so that they match
        # L/RGB -> RGB/RGB
        # LA/RGB -> RGBA/RGBA
        # RGB/RGBA -> RGBA/RGBA
        day_data = add_bands(day_data, night_data['bands'])
        night_data = add_bands(night_data, day_data['bands'])

        # Replace missing channel data with zeros
        day_data = zero_missing_data(day_data, night_data)
        night_data = zero_missing_data(night_data, day_data)

        # Get merged metadata
        attrs = combine_metadata(day_data, night_data)

        # Blend the two images together
        data = (1 - coszen) * night_data + coszen * day_data
        data.attrs = attrs

        # Split to separate bands so the mode is correct
        data = [data.sel(bands=b) for b in data['bands']]

        return super(DayNightCompositor, self).__call__(data, **kwargs)


def enhance2dataset(dset):
    """Apply enhancements to dataset *dset* and return the resulting data
    array of the image."""
    attrs = dset.attrs
    img = get_enhanced_image(dset)
    # Clip image data to interval [0.0, 1.0]
    data = img.data.clip(0.0, 1.0)
    data.attrs = attrs

    return data


def add_bands(data, bands):
    """Add bands so that they match *bands*"""
    # Add R, G and B bands, remove L band
    if 'L' in data['bands'].data and 'R' in bands.data:
        lum = data.sel(bands='L')
        new_data = xr.concat((lum, lum, lum), dim='bands')
        new_data['bands'] = ['R', 'G', 'B']
        data = new_data
    # Add alpha band
    if 'A' not in data['bands'].data and 'A' in bands.data:
        new_data = [data.sel(bands=band) for band in data['bands'].data]
        # Create alpha band based on a copy of the first "real" band
        alpha = new_data[0].copy()
        alpha.data = da.ones((data.sizes['y'],
                              data.sizes['x']),
                             chunks=new_data[0].chunks)
        # Rename band to indicate it's alpha
        alpha['bands'] = 'A'
        new_data.append(alpha)
        new_data = xr.concat(new_data, dim='bands')
        data = new_data

    return data


def zero_missing_data(data1, data2):
    """Replace NaN values with zeros in data1 if the data is valid in data2."""
    nans = xu.logical_and(xu.isnan(data1), xu.logical_not(xu.isnan(data2)))
    return data1.where(~nans, 0)


class Airmass(GenericCompositor):

    def __call__(self, projectables, *args, **kwargs):
        """Make an airmass RGB image composite.

        +--------------------+--------------------+--------------------+
        | Channels           | Temp               | Gamma              |
        +====================+====================+====================+
        | WV6.2 - WV7.3      |     -25 to 0 K     | gamma 1            |
        +--------------------+--------------------+--------------------+
        | IR9.7 - IR10.8     |     -40 to 5 K     | gamma 1            |
        +--------------------+--------------------+--------------------+
        | WV6.2              |   243 to 208 K     | gamma 1            |
        +--------------------+--------------------+--------------------+
        """
        warnings.warn("Airmass compositor is deprecated, use GenericCompositor "
                      "with DifferenceCompositor instead.", DeprecationWarning)
        ch1 = sub_arrays(projectables[0], projectables[1])
        ch2 = sub_arrays(projectables[2], projectables[3])
        res = super(Airmass, self).__call__((ch1, ch2,
                                             projectables[0]),
                                            *args, **kwargs)
        return res


class Convection(GenericCompositor):

    def __call__(self, projectables, *args, **kwargs):
        """Make a Severe Convection RGB image composite.

        +--------------------+--------------------+--------------------+
        | Channels           | Span               | Gamma              |
        +====================+====================+====================+
        | WV6.2 - WV7.3      |     -30 to 0 K     | gamma 1            |
        +--------------------+--------------------+--------------------+
        | IR3.9 - IR10.8     |      0 to 55 K     | gamma 1            |
        +--------------------+--------------------+--------------------+
        | IR1.6 - VIS0.6     |    -70 to 20 %     | gamma 1            |
        +--------------------+--------------------+--------------------+
        """
        warnings.warn("Convection ompositor is deprecated, use GenericCompositor "
                      "with DifferenceCompositor instead.", DeprecationWarning)

        ch1 = sub_arrays(projectables[3], projectables[4])
        ch2 = sub_arrays(projectables[2], projectables[5])
        ch3 = sub_arrays(projectables[1], projectables[0])
        res = super(Convection, self).__call__((ch1, ch2, ch3),
                                               *args, **kwargs)
        return res


class Dust(GenericCompositor):

    def __call__(self, projectables, *args, **kwargs):
        """Make a dust (or fog or night_fog) RGB image composite.

        Fog:
        +--------------------+--------------------+--------------------+
        | Channels           | Temp               | Gamma              |
        +====================+====================+====================+
        | IR12.0 - IR10.8    |     -4 to 2 K      | gamma 1            |
        +--------------------+--------------------+--------------------+
        | IR10.8 - IR8.7     |      0 to 6 K      | gamma 2.0          |
        +--------------------+--------------------+--------------------+
        | IR10.8             |   243 to 283 K     | gamma 1            |
        +--------------------+--------------------+--------------------+

        Dust:
        +--------------------+--------------------+--------------------+
        | Channels           | Temp               | Gamma              |
        +====================+====================+====================+
        | IR12.0 - IR10.8    |     -4 to 2 K      | gamma 1            |
        +--------------------+--------------------+--------------------+
        | IR10.8 - IR8.7     |     0 to 15 K      | gamma 2.5          |
        +--------------------+--------------------+--------------------+
        | IR10.8             |   261 to 289 K     | gamma 1            |
        +--------------------+--------------------+--------------------+
        """
        warnings.warn("Dust compositor is deprecated, use GenericCompositor "
                      "with DifferenceCompositor instead.", DeprecationWarning)

        ch1 = sub_arrays(projectables[2], projectables[1])
        ch2 = sub_arrays(projectables[1], projectables[0])
        res = super(Dust, self).__call__((ch1, ch2,
                                          projectables[1]),
                                         *args, **kwargs)
        return res


class RealisticColors(GenericCompositor):

    def __call__(self, projectables, *args, **kwargs):
        projectables = self.check_areas(projectables)
        vis06 = projectables[0]
        vis08 = projectables[1]
        hrv = projectables[2]

        try:
            ch3 = 3 * hrv - vis06 - vis08
            ch3.attrs = hrv.attrs
        except ValueError:
            raise IncompatibleAreas

        ndvi = (vis08 - vis06) / (vis08 + vis06)
        ndvi = np.where(ndvi < 0, 0, ndvi)

        ch1 = ndvi * vis06 + (1 - ndvi) * vis08
        ch1.attrs = vis06.attrs
        ch2 = ndvi * vis08 + (1 - ndvi) * vis06
        ch2.attrs = vis08.attrs

        res = super(RealisticColors, self).__call__((ch1, ch2, ch3),
                                                    *args, **kwargs)
        return res


class CloudCompositor(GenericCompositor):

    def __init__(self, transition_min=258.15, transition_max=298.15,
                 transition_gamma=3.0, **kwargs):
        """Collect custom configuration values.

        Args:
            transition_min (float): Values below or equal to this are
                                    clouds -> opaque white
            transition_max (float): Values above this are
                                    cloud free -> transparent
            transition_gamma (float): Gamma correction to apply at the end

        """
        self.transition_min = transition_min
        self.transition_max = transition_max
        self.transition_gamma = transition_gamma
        super(CloudCompositor, self).__init__(**kwargs)

    def __call__(self, projectables, **kwargs):

        data = projectables[0]

        # Default to rough IR thresholds
        # Values below or equal to this are clouds -> opaque white
        tr_min = self.transition_min
        # Values above this are cloud free -> transparent
        tr_max = self.transition_max
        # Gamma correction
        gamma = self.transition_gamma

        slope = 1 / (tr_min - tr_max)
        offset = 1 - slope * tr_min

        alpha = data.where(data > tr_min, 1.)
        alpha = alpha.where(data <= tr_max, 0.)
        alpha = alpha.where((data <= tr_min) | (data > tr_max), slope * data + offset)

        # gamma adjustment
        alpha **= gamma
        res = super(CloudCompositor, self).__call__((data, alpha), **kwargs)
        return res


class RatioSharpenedRGB(GenericCompositor):
    """Sharpen RGB bands with ratio of a high resolution band to a lower resolution version.

    Any pixels where the ratio is computed to be negative or infinity, it is
    reset to 1. Additionally, the ratio is limited to 1.5 on the high end to
    avoid high changes due to small discrepancies in instrument detector
    footprint. Note that the input data to this compositor must already be
    resampled so all data arrays are the same shape.

    Example:

        R_lo -  1000m resolution - shape=(2000, 2000)
        G - 1000m resolution - shape=(2000, 2000)
        B - 1000m resolution - shape=(2000, 2000)
        R_hi -  500m resolution - shape=(4000, 4000)

        ratio = R_hi / R_lo
        new_R = R_hi
        new_G = G * ratio
        new_B = B * ratio

    """

    def __init__(self, *args, **kwargs):
        self.high_resolution_band = kwargs.pop("high_resolution_band", "red")
        if self.high_resolution_band not in ['red', 'green', 'blue', None]:
            raise ValueError("RatioSharpenedRGB.high_resolution_band must "
                             "be one of ['red', 'green', 'blue', None]. Not "
                             "'{}'".format(self.high_resolution_band))
        kwargs.setdefault('common_channel_mask', False)
        super(RatioSharpenedRGB, self).__init__(*args, **kwargs)

    def _get_band(self, high_res, low_res, color, ratio):
        """Figure out what data should represent this color."""
        if self.high_resolution_band == color:
            ret = high_res
        else:
            ret = low_res * ratio
            ret.attrs = low_res.attrs.copy()
        return ret

    def __call__(self, datasets, optional_datasets=None, **info):
        """Sharpen low resolution datasets by multiplying by the ratio of ``high_res / low_res``."""
        if len(datasets) != 3:
            raise ValueError("Expected 3 datasets, got %d" % (len(datasets), ))
        if not all(x.shape == datasets[0].shape for x in datasets[1:]) or \
                (optional_datasets and
                 optional_datasets[0].shape != datasets[0].shape):
            raise IncompatibleAreas('RatioSharpening requires datasets of '
                                    'the same size. Must resample first.')

        new_attrs = {}
        if optional_datasets:
            datasets = self.check_areas(datasets + optional_datasets)
            high_res = datasets[-1]
            p1, p2, p3 = datasets[:3]
            if 'rows_per_scan' in high_res.attrs:
                new_attrs.setdefault('rows_per_scan', high_res.attrs['rows_per_scan'])
            new_attrs.setdefault('resolution', high_res.attrs['resolution'])
            colors = ['red', 'green', 'blue']

            if self.high_resolution_band in colors:
                LOG.debug("Sharpening image with high resolution {} band".format(self.high_resolution_band))
                low_res = datasets[:3][colors.index(self.high_resolution_band)]
                ratio = high_res / low_res
                # make ratio a no-op (multiply by 1) where the ratio is NaN or
                # infinity or it is negative.
                ratio = ratio.where(np.isfinite(ratio) & (ratio >= 0), 1.)
                # we don't need ridiculously high ratios, they just make bright pixels
                ratio = ratio.clip(0, 1.5)
            else:
                LOG.debug("No sharpening band specified for ratio sharpening")
                high_res = None
                ratio = 1.

            r = self._get_band(high_res, p1, 'red', ratio)
            g = self._get_band(high_res, p2, 'green', ratio)
            b = self._get_band(high_res, p3, 'blue', ratio)
        else:
            datasets = self.check_areas(datasets)
            r, g, b = datasets[:3]

        # combine the masks
        mask = ~(r.isnull() | g.isnull() | b.isnull())
        r = r.where(mask)
        g = g.where(mask)
        b = b.where(mask)

        # Collect information that is the same between the projectables
        # we want to use the metadata from the original datasets since the
        # new r, g, b arrays may have lost their metadata during calculations
        info = combine_metadata(*datasets)
        info.update(new_attrs)
        # Update that information with configured information (including name)
        info.update(self.attrs)
        # Force certain pieces of metadata that we *know* to be true
        info.setdefault("standard_name", "true_color")
        return super(RatioSharpenedRGB, self).__call__((r, g, b), **info)


<<<<<<< HEAD
def _mean4(data, offset=(0, 0), block_id=None):
    rows, cols = data.shape
    # we assume that the chunks except the first ones are aligned
    if block_id[0] == 0:
        row_offset = offset[0] % 2
    else:
        row_offset = 0
    if block_id[1] == 0:
        col_offset = offset[1] % 2
    else:
        col_offset = 0
    row_after = (row_offset + rows) % 2
    col_after = (col_offset + cols) % 2
    pad = ((row_offset, row_after), (col_offset, col_after))

    rows2 = rows + row_offset + row_after
    cols2 = cols + col_offset + col_after

    av_data = np.pad(data, pad, 'edge')
    new_shape = (int(rows2 / 2.), 2, int(cols2 / 2.), 2)
    data_mean = np.nanmean(av_data.reshape(new_shape), axis=(1, 3))
    data_mean = np.repeat(np.repeat(data_mean, 2, axis=0), 2, axis=1)
    data_mean = data_mean[row_offset:row_offset + rows, col_offset:col_offset + cols]
    return data_mean


=======
>>>>>>> ee99e50c
class SelfSharpenedRGB(RatioSharpenedRGB):
    """Sharpen RGB with ratio of a band with a strided-version of itself.

    Example:

        R -  500m resolution - shape=(4000, 4000)
        G - 1000m resolution - shape=(2000, 2000)
        B - 1000m resolution - shape=(2000, 2000)

        ratio = R / four_element_average(R)
        new_R = R
        new_G = G * ratio
        new_B = B * ratio

    """

    @staticmethod
    def four_element_average_dask(d):
        """Average every 4 elements (2x2) in a 2D array"""
        try:
            offset = d.attrs['area'].crop_offset
        except (KeyError, AttributeError):
            offset = (0, 0)

        res = d.data.map_blocks(_mean4, offset=offset, dtype=d.dtype)
        return xr.DataArray(res, attrs=d.attrs, dims=d.dims, coords=d.coords)

    def __call__(self, datasets, optional_datasets=None, **attrs):
        colors = ['red', 'green', 'blue']
        if self.high_resolution_band not in colors:
            raise ValueError("SelfSharpenedRGB requires at least one high resolution band, not "
                             "'{}'".format(self.high_resolution_band))

        high_res = datasets[colors.index(self.high_resolution_band)]
        high_mean = self.four_element_average_dask(high_res)
        red = high_mean if self.high_resolution_band == 'red' else datasets[0]
        green = high_mean if self.high_resolution_band == 'green' else datasets[1]
        blue = high_mean if self.high_resolution_band == 'blue' else datasets[2]
        return super(SelfSharpenedRGB, self).__call__((red, green, blue), optional_datasets=(high_res,), **attrs)


class LuminanceSharpeningCompositor(GenericCompositor):

    def __call__(self, projectables, *args, **kwargs):
        from trollimage.image import rgb2ycbcr, ycbcr2rgb
        projectables = self.check_areas(projectables)
        luminance = projectables[0].copy()
        luminance /= 100.
        # Limit between min(luminance) ... 1.0
        luminance = da.where(luminance > 1., 1., luminance)

        # Get the enhanced version of the composite to be sharpened
        rgb_img = enhance2dataset(projectables[1])

        # This all will be eventually replaced with trollimage convert() method
        # ycbcr_img = rgb_img.convert('YCbCr')
        # ycbcr_img.data[0, :, :] = luminance
        # rgb_img = ycbcr_img.convert('RGB')

        # Replace luminance of the IR composite
        y__, cb_, cr_ = rgb2ycbcr(rgb_img.data[0, :, :],
                                  rgb_img.data[1, :, :],
                                  rgb_img.data[2, :, :])

        r__, g__, b__ = ycbcr2rgb(luminance, cb_, cr_)
        y_size, x_size = r__.shape
        r__ = da.reshape(r__, (1, y_size, x_size))
        g__ = da.reshape(g__, (1, y_size, x_size))
        b__ = da.reshape(b__, (1, y_size, x_size))

        rgb_img.data = da.vstack((r__, g__, b__))
        return super(LuminanceSharpeningCompositor, self).__call__(rgb_img, *args, **kwargs)


class SandwichCompositor(GenericCompositor):

    def __call__(self, projectables, *args, **kwargs):
        projectables = self.check_areas(projectables)
        luminance = projectables[0]
        luminance /= 100.
        # Limit between min(luminance) ... 1.0
        luminance = luminance.clip(max=1.)

        # Get the enhanced version of the RGB composite to be sharpened
        rgb_img = enhance2dataset(projectables[1])
        rgb_img *= luminance
        return super(SandwichCompositor, self).__call__(rgb_img, *args, **kwargs)<|MERGE_RESOLUTION|>--- conflicted
+++ resolved
@@ -1274,7 +1274,6 @@
         return super(RatioSharpenedRGB, self).__call__((r, g, b), **info)
 
 
-<<<<<<< HEAD
 def _mean4(data, offset=(0, 0), block_id=None):
     rows, cols = data.shape
     # we assume that the chunks except the first ones are aligned
@@ -1301,8 +1300,6 @@
     return data_mean
 
 
-=======
->>>>>>> ee99e50c
 class SelfSharpenedRGB(RatioSharpenedRGB):
     """Sharpen RGB with ratio of a band with a strided-version of itself.
 
