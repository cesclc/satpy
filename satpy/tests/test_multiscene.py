--- conflicted
+++ resolved
@@ -143,19 +143,13 @@
             "OR_GLM-L2-GLMC-M3_G16_s20171171507000_e20171171508000_c20380190314080.nc",
         ]
         with mock.patch('satpy.multiscene.Scene') as scn_mock:
-<<<<<<< HEAD
             mscn = MultiScene.from_files(
                     input_files_abi,
-                    reader=('abi_l1b'))
+                    reader='abi_l1b')
             assert len(mscn.scenes) == 6
             calls = [mock.call(
                 filenames={'abi_l1b': [in_file_abi]})
                 for in_file_abi in input_files_abi]
-=======
-            mscn = MultiScene.from_files(input_files, reader='abi_l1b')
-            self.assertEqual(len(mscn.scenes), 6)
-            calls = [mock.call(filenames={'abi_l1b': [in_file]}) for in_file in input_files]
->>>>>>> 2b73246b
             scn_mock.assert_has_calls(calls)
 
             scn_mock.reset_mock()
