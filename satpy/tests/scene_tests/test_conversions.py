--- conflicted
+++ resolved
@@ -158,7 +158,6 @@
         scn["var1"] = data_array
         return scn
 
-<<<<<<< HEAD
     def test_to_xarray_dataset_with_conflicting_variables(self):
         """Test converting Scene with DataArrays with conflicting variables.
 
@@ -195,10 +194,7 @@
         assert "acq_time" in xrds.coords
         xr.testing.assert_equal(xrds["acq_time"], ds2["acq_time"])
 
-    @pytest.fixture()
-=======
     @pytest.fixture
->>>>>>> c2149175
     def multi_area_scn(self):
         """Define Scene with multiple area."""
         from pyresample.geometry import AreaDefinition
