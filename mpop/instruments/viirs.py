#!/usr/bin/env python
# -*- coding: utf-8 -*-
# Copyright (c) 2010, 2011, 2012, 2013.

# Author(s):
 
#   Adam Dybbroe <adam.dybbroe@smhi.se>

# This file is part of mpop.

# mpop is free software: you can redistribute it and/or modify it under the
# terms of the GNU General Public License as published by the Free Software
# Foundation, either version 3 of the License, or (at your option) any later
# version.

# mpop is distributed in the hope that it will be useful, but WITHOUT ANY
# WARRANTY; without even the implied warranty of MERCHANTABILITY or FITNESS FOR
# A PARTICULAR PURPOSE.  See the GNU General Public License for more details.

# You should have received a copy of the GNU General Public License along with
# mpop.  If not, see <http://www.gnu.org/licenses/>.

"""This modules describes the viirs instrument.
It provides VIIRS specific methods for RGB-compositing.
"""
import numpy as np

import mpop.imageo.geo_image as geo_image
from mpop.instruments.visir import VisirCompositer
from mpop.logger import LOG


# VIIRS
# Since there is overlap between I-bands and M-bands we need to 
# specifically re-define some of the RGB composites already defined
# in the standard visir.py module. So, the same names, like "overview"
# can be invoked and based on M-bands only.
# In addition we define new composite names for the I-bands,
# like e.g. hr_overview, hr_night_fog, etc
#
class ViirsCompositer(VisirCompositer):
    """This class sets up the VIIRS instrument channel list.
    """
    
    instrument_name = "viirs"


    def overview(self, stretch='crude', gamma=1.6):
        """Make an Overview RGB image composite from VIIRS
        channels.
        """
        self.check_channels('M05', 'M07', 'M15')
    
        ch1 = self['M05'].check_range()
        ch2 = self['M07'].check_range()
        ch3 = -self['M15'].data
        
        img = geo_image.GeoImage((ch1, ch2, ch3),
                                 self.area,
                                 self.time_slot,
                                 fill_value=(0, 0, 0),
                                 mode="RGB")
        if stretch:
            img.enhance(stretch=stretch)
        if gamma:
            img.enhance(gamma=gamma)
    
        return img

    overview.prerequisites = set(['M05', 'M07', 'M15'])

    def hr_overview(self):
        """Make a high resolution Overview RGB image composite 
        from the VIIRS I-bands only - 375 meter resolution.
        """
        self.check_channels('I01', 'I02', 'I05')

        ch1 = self['I01'].check_range()
        ch2 = self['I02'].check_range()
        ch3 = -self['I05'].data

        img = geo_image.GeoImage((ch1, ch2, ch3),
                                 self.area,
                                 self.time_slot,
                                 fill_value=(0, 0, 0),
                                 mode="RGB")

        img.enhance(stretch="crude")
        img.enhance(gamma=1.6)

        return img

    hr_overview.prerequisites = set(['I01', 'I02', 'I05'])


    def truecolor(self):
        """Make a True Color RGB image composite from
        M-bands only.
        """
        self.check_channels('M02', 'M04', 'M05')
    
        ch1 = self['M05'].check_range()
        ch2 = self['M04'].check_range()
        ch3 = self['M02'].check_range()

        img = geo_image.GeoImage((ch1, ch2, ch3),
                                 self.area,
                                 self.time_slot,
                                 fill_value=None,
                                 mode="RGB")

        img.enhance(stretch="linear")
        img.enhance(gamma=2.0)
    
        return img

    truecolor.prerequisites = set(['M02', 'M04', 'M05'])


    def natural(self):
        """Make a Natural Colors RGB image composite from
        M-bands only.
        """
        self.check_channels('M05', 'M07', 'M10')
    
        ch1 = self['M10'].check_range()
        ch2 = self['M07'].check_range()
        ch3 = self['M05'].check_range()
        
        img = geo_image.GeoImage((ch1, ch2, ch3),
                                 self.area,
                                 self.time_slot,
                                 fill_value=(0, 0, 0),
                                 mode="RGB",
                                 crange=((0, 90),
                                         (0, 90),
                                         (0, 90)))

        img.enhance(gamma=1.8)
    
        return img

    natural.prerequisites = set(['M05', 'M07', 'M10'])

    def hr_natural(self):
        """Make a high resolution Day Natural Colors RGB image 
        composite from I-bands only - 375 meter resolution.
        """
        self.check_channels('I01', 'I02', 'I03')

        ch1 = self['I03'].check_range()
        ch2 = self['I02'].check_range()
        ch3 = self['I01'].check_range()

        img = geo_image.GeoImage((ch1, ch2, ch3),
                                 self.area,
                                 self.time_slot,
                                 fill_value=(0, 0, 0),
                                 mode="RGB",
                                 crange=((0, 90),
                                         (0, 90),
                                         (0, 90)))

        img.enhance(gamma=1.8)

        return img

    hr_natural.prerequisites = set(['I01', 'I02', 'I03'])

    def vis06(self):
        """Make a black and white image of the VIS 0.635um channel.
        """
        return self.channel_image("M05")

    vis06.prerequisites = set(['M05'])

    def hr_vis06(self):
        """Make a high res black and white image of the 
        'visible' (VIS) I-band at 0.640um.
        """
        return self.channel_image('I01')

    hr_vis06.prerequisites = set(['I01'])


    def green_snow(self):
        """Make a Green Snow RGB image composite.
        """
        self.check_channels('M05', 'M10', 'M15')

        ch1 = self['M10'].check_range()
        ch2 = self['M05'].check_range()
        ch3 = -self['M15'].data
        
        img = geo_image.GeoImage((ch1, ch2, ch3),
                                 self.area,
                                 self.time_slot,
                                 fill_value=(0, 0, 0),
                                 mode="RGB")

        img.enhance(stretch = "crude")
        img.enhance(gamma = 1.6)
        
        return img

    green_snow.prerequisites = set(['M05', 'M10', 'M15'])

    def hr_green_snow(self):
        """Make a Green Snow RGB image composite.
        """
        self.check_channels('I01', 'I03', 'I05')

        ch1 = self['I03'].check_range()
        ch2 = self['I01'].check_range()
        ch3 = -self['I05'].data

        img = geo_image.GeoImage((ch1, ch2, ch3),
                                 self.area,
                                 self.time_slot,
                                 fill_value=(0, 0, 0),
                                 mode="RGB")

        img.enhance(stretch = "crude")
        img.enhance(gamma = 1.6)

        return img

    hr_green_snow.prerequisites = set(['I01', 'I03', 'I05'])

    def red_snow(self):
        """Make a Red Snow RGB image composite.
        """
        self.check_channels('M05', 'M10', 'M15')
    
        ch1 = self['M05'].check_range()
        ch2 = self['M10'].check_range()
        ch3 = -self['M15'].data
    
        img = geo_image.GeoImage((ch1, ch2, ch3),
                                 self.area,
                                 self.time_slot,
                                 fill_value=(0, 0, 0),
                                 mode="RGB")

        img.enhance(stretch = "crude")
        
        return img

    red_snow.prerequisites = set(['M05', 'M10', 'M15'])

    def hr_red_snow(self):
        """Make a high resolution Red Snow RGB image composite
        from the I-bands only.
        """
        self.check_channels('I01', 'I03', 'I05')

        ch1 = self['I01'].check_range()
        ch2 = self['I03'].check_range()
        ch3 = -self['I05'].data

        img = geo_image.GeoImage((ch1, ch2, ch3),
                                 self.area,
                                 self.time_slot,
                                 fill_value=(0, 0, 0),
                                 mode="RGB")

        img.enhance(stretch = "crude")

        return img

    hr_red_snow.prerequisites = set(['I01', 'I03', 'I05'])


    def night_color(self):
        self.check_channels('M12', 'M15', 'M16')

        ch1 = -self['M12'].data
        ch2 = -self['M15'].data
        ch3 = -self['M16'].data

        img = geo_image.GeoImage((ch1, ch2, ch3),
                                 self.area,
                                 self.time_slot,
                                 fill_value=(0, 0, 0),
                                 mode="RGB")
        img.stretch(stretch="histogram")

        return img

    night_color.prerequisites = set(['M12', 'M15', 'M16'])

    def night_fog(self):
        """Make a Night Fog RGB image composite.
        """
        self.check_channels('M12', 'M15', 'M16')
        
        ch1 = self['M16'].data - self['M15'].data
        ch2 = self['M15'].data - self['M12'].data
        ch3 = self['M15'].data
        
        img = geo_image.GeoImage((ch1, ch2, ch3),
                                 self.area,
                                 self.time_slot,
                                 fill_value=(0, 0, 0),
                                 mode="RGB",
                                 crange=((-4, 2),
                                         (0, 6),
                                         (243, 293)))
        
        img.enhance(gamma=(1.0, 2.0, 1.0))
        
        return img

    night_fog.prerequisites = set(['M12', 'M15', 'M16'])

    def dust(self):
        """Make a Dust RGB image composite.
        """
        self.check_channels('M14', 'M15', 'M16')

        ch1 = self['M16'].data - self['M15'].data
        ch2 = self['M15'].data - self['M14'].data
        ch3 = self['M15'].data
        img = geo_image.GeoImage((ch1, ch2, ch3),
                                 self.area,
                                 self.time_slot,
                                 fill_value=(0, 0, 0),
                                 mode="RGB",
                                 crange=((-4, 2),
                                         (0, 15),
                                         (261, 289)))

        img.enhance(gamma=(1.0, 2.5, 1.0))
        
        return img

    dust.prerequisites = set(['M14', 'M15', 'M16'])


    def ash(self):
        """Make a Ash RGB image composite.
        """
        self.check_channels('M14', 'M15', 'M16')

        ch1 = self['M16'].data - self['M15'].data
        ch2 = self['M15'].data - self['M14'].data
        ch3 = self['M15'].data
        img = geo_image.GeoImage((ch1, ch2, ch3),
                                 self.area,
                                 self.time_slot,
                                 fill_value=(0, 0, 0),
                                 mode="RGB",
                                 crange=((-4, 2),
                                         (-4, 5),
                                         (243, 303)))

        return img

    ash.prerequisites = set(['M14', 'M15', 'M16'])


    def fog(self):
        """Make a Fog RGB image composite.
        """
        self.check_channels('M14', 'M15', 'M16')

        ch1 = self['M16'].data - self['M15'].data
        ch2 = self['M15'].data - self['M14'].data
        ch3 = self['M15'].data
        img = geo_image.GeoImage((ch1, ch2, ch3),
                                 self.area,
                                 self.time_slot,
                                 fill_value=(0, 0, 0),
                                 mode="RGB",
                                 crange=((-4, 2),
                                         (0, 6),
                                         (243, 283)))

        img.enhance(gamma=(1.0, 2.0, 1.0))
        
        return img

    fog.prerequisites = set(['M14', 'M15', 'M16'])


    def cloudtop(self):
        """Make a Cloudtop RGB image composite.
        """
        self.check_channels('M12', 'M15', 'M16')

        ch1 = -self['M12'].data
        ch2 = -self['M15'].data
        ch3 = -self['M16'].data

        img = geo_image.GeoImage((ch1, ch2, ch3),
                                 self.area,
                                 self.time_slot,
                                 fill_value=(0, 0, 0),
                                 mode="RGB")

        img.enhance(stretch=(0.005, 0.005))

        return img

    cloudtop.prerequisites = set(['M12', 'M15', 'M16'])


    def dnb(self, stretch="histogram"):
        """Make a black and white image of the Day-Night band."""
        self.check_channels('DNB')
    
        img =  geo_image.GeoImage(self['DNB'].data,
                                  self.area,
                                  self.time_slot,
                                  fill_value=0,
                                  mode="L")
        if stretch:
            img.enhance(stretch=stretch)
        return img
    
    dnb.prerequisites = set(['DNB'])

    def dnb_rgb(self, stretch="linear"):
        """Make a RGB Day-Night band using M15 as blue."""
        self.check_channels('DNB', 'M15')
        ch1 = self['DNB'].data
        ch2 = self['DNB'].data
        ch3 = -self['M15'].data
   
        img =  geo_image.GeoImage((ch1, ch2, ch3),
                                  self.area,
                                  self.time_slot,
                                  fill_value=(0, 0, 0),
                                  mode="RGB")
        if stretch:
            img.enhance(stretch=stretch)
        return img
    
    dnb_rgb.prerequisites = set(['DNB', 'M15'])

    def ir108(self):
        """Make a black and white image of the IR 10.8um channel.
        """
        self.check_channels("M15")

        img = geo_image.GeoImage(self["M15"].data,
                                 self.area,
                                 self.time_slot,
                                 fill_value=0,
                                 mode="L",
                                 crange=(-70 + 273.15, 57.5 + 273.15))
        img.enhance(inverse=True)
        return img

    ir108.prerequisites = set(["M15"])

    def hr_ir108(self):
        """Make a black and white image of the IR 10.8um channel (320m).
        """
        self.check_channels("I05")

        img = geo_image.GeoImage(self["I05"].data,
                                 self.area,
                                 self.time_slot,
                                 fill_value=0,
                                 mode="L",
                                 crange=(-70 + 273.15, 57.5 + 273.15))
        img.enhance(inverse=True)
        return img

    hr_ir108.prerequisites = set(["I05"])

<<<<<<< HEAD
    def chlorophyll(self, stretch=None):
        """ From http://oceancolor.gsfc.nasa.gov/REPROCESSING/R2009/ocv6/

        * Rrs1 = blue wavelength Rrs (e.g., 443, 490, or 510-nm)
        * Rrs2 = green wavelength Rrs (e.g., 547, 555, or 565-nm)
        * X = log10(Rrs1 / Rrs2)
        * chlor_a = 10^(a0 + a1*X + a2*X^2 + a3*X^3 + a4*X^4)
        
        sensor  default *      blue     green   a0       a1      a2       a3       a4
        OC3V    VIIRS   Y      443>486  550     0.2228  -2.4683  1.5867  -0.4275  -0.7768

        blue: M02(445)>M03(488)
        green: M04(555)

        * X = log10(max(M2, M3)/M4)
        """
        self.check_channels("M02", "M03", "M04")

        a0, a1, a2, a3, a4 = (0.2228, -2.4683, 1.5867, -0.4275, -0.7768)
        
        #X = np.maximum(self["M02"].data, self["M03"].data)/self["M04"].data
        X = self["M02"].data/self["M04"].data
        X = np.log10(X)
        chlor_a = 10**(a0 + a1*X + a2*(X**2) + a3*(X**3) + a4(*X**4))
        print 'chlor_a:', chlor_a.min(), chlor_a.mean(), chlor_a.max()
        
        img = geo_image.GeoImage(chlor_a,
                                 self.area,
                                 self.time_slot,
                                 fill_value=0,
                                 mode="L")

        if stretch:
            img.enhance(stretch=stretch)
        return img

    chlorophyll.prerequisites = set(["M02", "M03", "M04"])
=======
    def hr_cloudtop(self):
        """Make a Night Fog RGB image composite.
        """
        self.check_channels('I04', 'I05')
        
        ch1 = -self['I04'].data
        ch2 = self['I05'].data
        ch3 = self['I05'].data
        
        img = geo_image.GeoImage((ch1, ch2, ch3),
                                 self.area,
                                 self.time_slot,
                                 fill_value=(0, 0, 0),
                                 mode="RGB")

        img.enhance(stretch=(0.005, 0.005))

        return img

    hr_cloudtop.prerequisites = set(['I04', 'I05'])
>>>>>>> a34c87ba
<|MERGE_RESOLUTION|>--- conflicted
+++ resolved
@@ -470,7 +470,6 @@
 
     hr_ir108.prerequisites = set(["I05"])
 
-<<<<<<< HEAD
     def chlorophyll(self, stretch=None):
         """ From http://oceancolor.gsfc.nasa.gov/REPROCESSING/R2009/ocv6/
 
@@ -508,7 +507,7 @@
         return img
 
     chlorophyll.prerequisites = set(["M02", "M03", "M04"])
-=======
+
     def hr_cloudtop(self):
         """Make a Night Fog RGB image composite.
         """
@@ -528,5 +527,4 @@
 
         return img
 
-    hr_cloudtop.prerequisites = set(['I04', 'I05'])
->>>>>>> a34c87ba
+    hr_cloudtop.prerequisites = set(['I04', 'I05'])