--- conflicted
+++ resolved
@@ -38,12 +38,8 @@
 test_requires = ['behave', 'h5py', 'netCDF4', 'pyhdf', 'imageio',
                  'rasterio', 'geoviews', 'trollimage', 'fsspec', 'bottleneck',
                  'rioxarray', 'pytest', 'pytest-lazy-fixture', 'defusedxml',
-<<<<<<< HEAD
-                 'hvplot']
+                 's3fs']
 
-=======
-                 's3fs']
->>>>>>> c0b69beb
 
 extras_require = {
     # Readers:
